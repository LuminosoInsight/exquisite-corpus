This code represents the build process for [wordfreq][], among other things.
I've made it public because it's good to know where the data in wordfreq comes
from. However, I make no promises that you'll be able to run it if you don't
work at Luminoso.

[wordfreq]: https://github.com/LuminosoInsight/wordfreq

## Dependencies

Exquisite Corpus makes use of various libraries and command-line tools to
process data correctly and efficiently. As something that is run on a
development machine, it uses the best, fastest libraries it can, though this
leads to somewhat complex system requirements.

You will need three programming environments installed:

- Python 3.4 or later
- Haskell, installed with `haskell-stack`, used to compile and run `wikiparsec`

You also need certain tools to be available:

- The C library for `mecab` (apt install libmecab-dev)
- The ICU Unicode libraries (apt install libicu-dev)
- The JSON processor `jq` (apt install jq)
- The XML processor `xml2` (apt install xml2)
<<<<<<< HEAD
- countmerge (https://github.com/rspeer/countmerge)
=======
>>>>>>> 1147df57
- wikiparsec (https://github.com/LuminosoInsight/wikiparsec)


## Installation

Some steps here probably need to be filled in better.

- Install system-level dependencies:

```sh
apt install python3-dev haskell-stack mecab-dev libicu-dev jq xml2
```

- Clone, build, and install `wikiparsec`:

```sh
git clone https://github.com/LuminosoInsight/wikiparsec
cd wikiparsec
stack install
```

- Finally, return to this directory and install `exquisite-corpus` itself,
  along with the Python dependencies it manages:

```sh
python setup.py develop
```

## Getting data

Most of the data in Exquisite Corpus will be downloaded from places where it
can be found on the Web. However, some inputs must be obtained separately.

A corpus of Reddit comments from 2007-2015 can be obtained over BitTorrent [1]:

[1]: https://www.reddit.com/r/datasets/comments/3bxlg7/i_have_every_publicly_available_reddit_comment/

Extract it into `data/raw/reddit`, so that there are directories named `data/raw/reddit/2007` and so on.

Twitter data cannot be distributed due to the Twitter API's terms of use. If
you have a collection of tweets, put their text in `data/raw/twitter-2015.txt`,
one tweet per line. Or just put an empty file there.


## Building

Make sure you have lots of disk space available in the `data` directory, which
may have to be a symbolic link to an external hard disk.

Run:

```sh
snakemake -j 8
```

...and wait a day or two for results, or a crash that may tell you what you need to fix.<|MERGE_RESOLUTION|>--- conflicted
+++ resolved
@@ -23,10 +23,6 @@
 - The ICU Unicode libraries (apt install libicu-dev)
 - The JSON processor `jq` (apt install jq)
 - The XML processor `xml2` (apt install xml2)
-<<<<<<< HEAD
-- countmerge (https://github.com/rspeer/countmerge)
-=======
->>>>>>> 1147df57
 - wikiparsec (https://github.com/LuminosoInsight/wikiparsec)
 
 
