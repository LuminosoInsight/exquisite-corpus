#!/usr/bin/env python3
# The above line is a lie, but it's close enough to the truth to make syntax
# highlighting happen. Snakemake syntax is an extension of Python 3 syntax.
from exquisite_corpus.tokens import CLD2_LANGUAGES
from collections import defaultdict


SOURCE_LANGUAGES = {
    # OPUS's data files of OpenSubtitles 2016
    #
    # Include languages with at least 500 subtitle files, but skip:
    # - 'ze' because that's not a real language code
    #   (it seems to represent code-switching Chinese and English)
    # - 'th' because we don't know how to tokenize it
    # - 'vi' because its tokens are sub-words and the text is often
    #   seriously mojibaked
    'opensubtitles': [
        'ar', 'bg', 'bs', 'ca', 'cs', 'da', 'de', 'el', 'en', 'es', 'fa', 'fi',
        'fr', 'he', 'hr', 'hu', 'id', 'is', 'it', 'ja', 'ko', 'lt', 'mk', 'ms',
        'nl', 'nb', 'pl', 'pt-PT', 'pt-BR', 'pt', 'ro', 'ru', 'sh', 'si', 'sk',
        'sl', 'sq', 'sv', 'tr', 'uk', 'zh-Hans', 'zh-Hant', 'zh'
    ],

    # Europarl v7, which also comes from OPUS
    'europarl': [
        'bg', 'cs', 'da', 'de', 'el', 'en', 'es', 'et', 'fi', 'fr', 'hu', 'it',
        'lt', 'lv', 'nl', 'pl', 'pt-PT', 'pt', 'ro', 'sk', 'sl', 'sv'
    ],

    # Tatoeba 2014, from OPUS -- languages with over 50,000 tokens.
    # Skip 'ber' (we don't have the ability to sort out the dialects and
    # scripts of Berber and Tamazight) and 'tlh' (Klingon is not useful enough
    # for the tokenization code it would require).
    'tatoeba': [
        'en', 'eo', 'de', 'fr', 'es', 'ja', 'ru', 'tr', 'it', 'pt', 'he',
        'pl', 'zh-Hans', 'zh', 'hu', 'nl', 'uk', 'fi', 'mn', 'fa', 'ar',
        'da', 'sv', 'bg', 'ia', 'is', 'nb', 'la', 'el', 'fil', 'lt', 'jbo',
        'sh'
    ],

    # Sufficiently large, non-spammy Wikipedias.
    # See https://meta.wikimedia.org/wiki/List_of_Wikipedias -- we're looking
    # for Wikipedias that have at least 100,000 articles and a "depth" measure
    # of 20 or more (indicating that they're not mostly written by bots).
    # Some Wikipedias with a depth of 10 or more are grandfathered into this list.
    'wikipedia': [
        'ar', 'bg', 'bs', 'ca', 'cs', 'da', 'de', 'el', 'en', 'eo', 'es', 'et',
        'eu', 'fa', 'fi', 'fr', 'gl', 'he', 'hi', 'hu', 'hr', 'hy', 'id', 'it',
        'ja', 'ka', 'ko', 'la', 'lt', 'lv', 'ms', 'nn', 'nb', 'nl', 'pl', 'pt',
        'ro', 'ru', 'sh', 'sk', 'sl', 'sv', 'th', 'tr', 'uk', 'ur', 'uz', 'vi',
        'zh',

        # Smaller but high-quality, high-depth Wikipedias
        'mk', 'my', 'te', 'ml', 'bn', 'mr', 'is', 'ku', 'mn', 'si', 'or'
    ],

    # 99.2% of Reddit is in English. Some text that's in other languages is
    # just spam, but these languages seem to have a reasonable amount of
    # representative text.
    #
    # Frequently-detected languages that are too spammy or mis-detected:
    # ar, da, nl, sh, ro, ru, fil
    'reddit/merged': [
        'en', 'es', 'fr', 'de', 'it', 'sv', 'nb', 'fi', 'pl', 'uk', 'hi',
        'ja', 'eo'
    ],

    # Skip Greek because of kaomoji, Simplified Chinese because it's largely
    # spam, Macedonian because of confusability with Bulgarian
    'twitter': [
        'en', 'ar', 'ja', 'ru', 'es', 'tr', 'id', 'pt', 'ko', 'fr', 'ms',
        'it', 'de', 'nl', 'pl', 'hi', 'fil', 'uk', 'sh',
        'ca', 'ta', 'gl', 'fa', 'ne', 'ur', 'he', 'da', 'fi', 'zh-Hant',
        'mn', 'su', 'bn', 'lv', 'jv', 'nb', 'bg', 'cs', 'ro', 'hu',
        'sv', 'sw', 'vi', 'az', 'sq'
    ],

    # GlobalVoices (LREC 2012), from OPUS -- languages with over 500,000 tokens
    'globalvoices': [
        'ar', 'bn', 'ca', 'de', 'en', 'es', 'fr', 'it', 'mg', 'mk', 'nl',
        'pl', 'pt', 'ru', 'sw', 'zh-Hans', 'zh-Hant', 'zh'
    ],

    # NewsCrawl 2014, from the EMNLP Workshops on Statistical Machine Translation
    'newscrawl': ['en', 'fr', 'fi', 'de', 'cs', 'ru'],

    # Google Ngrams 2012
    'google': ['en', 'zh-Hans', 'zh', 'fr', 'de', 'he', 'it', 'ru', 'es'],

    # Jieba's built-in wordlist
    'jieba': ['zh'],

    # Leeds
    'leeds': ['ar', 'de', 'el', 'en', 'es', 'fr', 'it', 'ja', 'pt', 'ru', 'zh'],

    # The Hungarian Webcorpus by Halácsy et al., from http://mokk.bme.hu/resources/webcorpus/
    'mokk': ['hu'],

    # SUBTLEX: word counts from subtitles
    'subtlex': ['en-US', 'en-GB', 'en', 'de', 'nl', 'pl', 'zh-Hans', 'zh'],

    # Amazon reviews (US only)
    'amazon-snap': ['en'],

    # Amazon reviews in other languages
    'amazon-acl10': ['ja', 'de', 'fr'],

    # Voice of America news is translated into different languages. Here's Persian.
    'voa': ['fa'],

    # GlobalVoices and NewsCrawl can be merged into 'news'
    'news': [
        'ar', 'bn', 'ca', 'cs', 'de', 'en', 'es', 'fi', 'fr', 'it', 'mg',
        'mk', 'nl', 'pl', 'pt', 'ru', 'sw', 'zh-Hans', 'zh-Hant', 'zh'
    ],

    # OpenSubtitles and SUBTLEX can be merged into 'subtitles'
    'subtitles': [
        'ar', 'bg', 'bs', 'ca', 'cs', 'da', 'de', 'el', 'en', 'es', 'fa', 'fi',
        'fr', 'he', 'hr', 'hu', 'id', 'is', 'it', 'ja', 'ko', 'lt', 'mk', 'ms',
        'nl', 'nb', 'pl', 'pt', 'ro', 'ru', 'sh', 'si', 'sk', 'sl', 'sq', 'sv',
        'tr', 'uk', 'zh-Hans', 'zh-Hant', 'zh'
    ],
}

COUNT_SOURCES = [
    'subtitles', 'news', 'wikipedia', 'reddit/merged', 'twitter',
    'google', 'jieba', 'leeds', 'mokk'
]

FULL_TEXT_SOURCES = [
    'wikipedia', 'reddit/merged', 'twitter', 'opensubtitles', 'tatoeba',
    'newscrawl', 'europarl', 'globalvoices'
]
MERGED_SOURCES = {
    'news': ['newscrawl', 'globalvoices', 'voa'],
    'subtitles': ['opensubtitles', 'subtlex'],
    'amazon': ['amazon-snap', 'amazon-acl10']
}
OPUS_LANGUAGE_MAP = {
    'pt-PT': 'pt',
    'pt-BR': 'pt_br',
    'zh-Hans': 'zh_cn',
    'zh-Hant': 'zh_tw',
    'nb': 'no',
}
# GlobalVoices has three made-up language codes, plus 'sr' which we want to
# handle as part of 'sh'.
GLOBALVOICES_LANGUAGE_MAP = {
    'ja': 'jp',
    'zh-Hant': 'zht',
    'zh-Hans': 'zhs',
    'sh': 'sr'
}
TATOEBA_LANGUAGE_MAP = {
    'zh-Hans': 'cmn',
    'fa': 'pes',
    'fil': 'tl',
    'sh': 'sr'
}
WP_LANGUAGE_MAP = {
    'fil': 'tl'
}
WP_VERSION = '20170420'
GOOGLE_LANGUAGE_MAP = {
    'en': 'eng',
    'zh-Hans': 'chi-sim',
    'fr': 'fre',
    'de': 'ger',
    'he': 'heb',
    'it': 'ita',
    'ru': 'rus',
    'es': 'spa'
}
GOOGLE_1GRAM_SHARDS = [
    '0', '1', '2', '3', '4', '5', '6', '7', '8', '9', 'a', 'b', 'c', 'd', 'e',
    'f', 'g', 'h', 'i', 'j', 'k', 'l', 'm', 'n', 'o', 'other',
    'p', 'q', 'r', 's', 't', 'u', 'v', 'w', 'x', 'y', 'z'
]

# These are the shard names for Google Books 2grams data, which I'm interested
# in using as evidence about interesting phrases. I'm skipping numbers and
# 'other' for now; the remaining files are split by the two-letter prefix of
# the first word.
#
# All such prefixes except for 'zq' exist in the English Fiction set. This
# list will have to be adapted as we use other languages or data sets.
GOOGLE_2GRAM_SHARDS = [
    _c1 + _c2
    for _c1 in 'abcdefghijklmnopqrstuvwxyz'
    for _c2 in 'abcdefghijklmnopqrstuvwxyz_'
    if _c1 + _c2 != 'zq'
]
REDDIT_SHARDS = ['{:04d}-{:02d}'.format(y, m) for (y, m) in (
    [(2007, month) for month in range(10, 12 + 1)] +
    [(year, month) for year in range(2008, 2015) for month in range(1, 12 + 1)] +
    [(2015, month) for month in range(1, 5 + 1)]
)]
AMAZON_CATEGORIES = [
    'Books', 'Electronics', 'Movies_and_TV', 'CDs_and_Vinyl',
    'Clothing_Shoes_and_Jewelry', 'Home_and_Kitchen', 'Kindle_Store',
    'Sports_and_Outdoors', 'Cell_Phones_and_Accessories', 'Health_and_Personal_Care',
    'Toys_and_Games', 'Video_Games', 'Tools_and_Home_Improvement', 'Beauty',
    'Apps_for_Android', 'Office_Products', 'Pet_Supplies', 'Automotive',
    'Grocery_and_Gourmet_Food', 'Patio_Lawn_and_Garden', 'Baby', 'Digital_Music',
    'Musical_Instruments', 'Amazon_Instant_Video'
]
AMAZON_ACL_DATASETS = [
    'books/train', 'books/unlabeled', 'music/train', 'music/unlabeled',
    'dvd/train', 'dvd/unlabeled'
]
# The language-country-wtf codes that the ACL10 Amazon sentiment data uses.
# 'jp' is a country code, and we need to change it to 'ja' in a later step.
AMAZON_ACL_CODES = ['en', 'de', 'fr', 'jp']

LANGUAGE_SOURCES = defaultdict(list)
for source in COUNT_SOURCES:
    for _lang in SOURCE_LANGUAGES[source]:
        LANGUAGE_SOURCES[_lang].append(source)

# Determine which languages we can support and which languages we can build a
# full-size list for. We want to have sources from 5 different registers of
# language to build a full list, but we give Dutch a pass -- it used to have 5
# sources before we took out Common Crawl and considered OpenSubtitles and
# SUBTLEX to count as the same source.
SUPPORTED_LANGUAGES = sorted([_lang for _lang in LANGUAGE_SOURCES if len(LANGUAGE_SOURCES[_lang]) >= 3])
LARGE_LANGUAGES = sorted([_lang for _lang in LANGUAGE_SOURCES if len(LANGUAGE_SOURCES[_lang]) >= 5 or _lang == 'nl'])
TWITTER_LANGUAGES = sorted(set(SOURCE_LANGUAGES['twitter']) & set(SUPPORTED_LANGUAGES))
<<<<<<< HEAD
PARALLEL_LANGUAGES = sorted(set(LARGE_LANGUAGES) & set(SOURCE_LANGUAGES['opensubtitles'])) + ['fa', 'zh-Hans', 'zh-Hant']
=======
PARALLEL_LANGUAGES = ['ar', 'de', 'en', 'es', 'fa', 'fi', 'fr', 'it', 'ja', 'nl', 'pl', 'pt', 'ru', 'sv']
print(PARALLEL_LANGUAGES)
>>>>>>> d3a3871a
LANGUAGE_PAIRS = [
    "{}-{}".format(_lang1, _lang2)
    for _lang1 in PARALLEL_LANGUAGES for _lang2 in PARALLEL_LANGUAGES
    if _lang1 < _lang2
]


def language_count_sources(lang):
    """
    Get all the sources of word counts we have in a language.
    """
    return [
        "data/counts/{source}/{lang}.txt".format(source=source, lang=lang)
        for source in LANGUAGE_SOURCES[lang]
    ]


def language_text_sources(lang):
    """
    Get all the sources of tokenized text we have in a language.
    """
    return [
        "data/tokenized/{source}/{lang}.txt".format(source=source, lang=lang)
        for source in LANGUAGE_SOURCES[lang]
        if source in FULL_TEXT_SOURCES
    ]

def multisource_counts_to_merge(multisource, lang):
    """
    Given a multi-source name like 'news' and a language code, find which sources
    of counts should be merged to produce it.
    """
    return [
        "data/counts/{source}/{lang}.txt".format(source=source, lang=lang)
        for source in MERGED_SOURCES[multisource]
        if lang in SOURCE_LANGUAGES[source]
    ]

def balkanize_cld2_languages(languages):
    """
    CLD2 detects 'sr', 'hr', and 'bs' separately, and outputs them in
    separate files that we'll have to merge together, because it's not actually
    reliably distinguishing them.
    """
    result = set()
    for lang in languages:
        if lang == 'sh':
            result.update(['sr', 'hr', 'bs'])
        else:
            result.add(lang)
    return sorted(result)


# Top-level rules
# ===============

rule wordfreq:
    input:
        expand("data/wordfreq/combined_{lang}.msgpack.gz", lang=SUPPORTED_LANGUAGES),
        expand("data/wordfreq/large_{lang}.msgpack.gz", lang=LARGE_LANGUAGES),
        expand("data/wordfreq/twitter_{lang}.msgpack.gz", lang=TWITTER_LANGUAGES),
        "data/wordfreq/jieba_zh.txt"

rule parallel:
    input:
        "data/interspersed/shuffled.txt"

rule frequencies:
    input:
        expand("data/freqs/{lang}.txt", lang=SUPPORTED_LANGUAGES)

rule embeddings:
    input:
        expand("data/skipgrams/{lang}.vec", lang=LARGE_LANGUAGES)

rule google_2grams:
    input:
        expand("data/downloaded/google/2grams-en-{shard}.txt.gz", shard=GOOGLE_2GRAM_SHARDS)


# Downloaders
# ===========

rule download_opensubtitles_monolingual:
    output:
        "data/downloaded/opensubtitles/{lang}.txt.gz"
    run:
        source_lang = OPUS_LANGUAGE_MAP.get(wildcards.lang, wildcards.lang)
        shell("curl -L 'http://opus.lingfil.uu.se/download.php?f=OpenSubtitles2016/mono/OpenSubtitles2016.raw.{source_lang}.gz' -o {output}")
    resources:
        download=1, opusdownload=1
    priority: 0

rule download_opensubtitles_parallel:
    output:
        "data/downloaded/opensubtitles/{lang1}-{lang2}.zip"
    shell:
        "curl -L 'http://opus.lingfil.uu.se/download.php?f=OpenSubtitles2016/{wildcards.lang1}-{wildcards.lang2}.txt.zip' -o {output}"

rule download_europarl_monolingual:
    output:
        "data/downloaded/europarl/{lang}.txt"
    run:
        source_lang = OPUS_LANGUAGE_MAP.get(wildcards.lang, wildcards.lang)
        shell("curl -L 'http://opus.lingfil.uu.se/download.php?f=Europarl/mono/Europarl.raw.{source_lang}.gz' | zcat > {output}")
    resources:
        download=1, opusdownload=1
    priority: 0

rule download_globalvoices_monolingual:
    output:
        "data/downloaded/globalvoices/{lang}.txt"
    run:
        source_lang = GLOBALVOICES_LANGUAGE_MAP.get(wildcards.lang, wildcards.lang)
        shell("curl -L 'http://opus.lingfil.uu.se/download.php?f=GlobalVoices/mono/GlobalVoices.raw.{source_lang}.gz' | zcat > {output}")
    resources:
        download=1, opusdownload=1
    priority: 0

rule download_tatoeba_monolingual:
    output:
        "data/downloaded/tatoeba/{lang}.txt"
    run:
        source_lang = TATOEBA_LANGUAGE_MAP.get(wildcards.lang, wildcards.lang)
        shell("curl -L 'http://opus.lingfil.uu.se/download.php?f=Tatoeba/mono/Tatoeba.raw.{source_lang}.gz' | zcat > {output}")
    resources:
        download=1, opusdownload=1
    priority: 0

rule download_wikipedia:
    output:
        "data/downloaded/wikipedia/wikipedia_{lang}.xml.bz2"
    run:
        source_lang = WP_LANGUAGE_MAP.get(wildcards.lang, wildcards.lang)
        version = WP_VERSION
        shell("curl 'ftp://ftpmirror.your.org/pub/wikimedia/dumps/{source_lang}wiki/{version}/{source_lang}wiki-{version}-pages-articles.xml.bz2' -o {output}")
    resources:
        download=1, wpdownload=1
    priority: 0

rule download_newscrawl:
    output:
        "data/downloaded/newscrawl-2014-monolingual.tar.gz"
    shell:
        "curl -L 'http://www.statmt.org/wmt15/training-monolingual-news-2014.tgz' -o {output}"

rule download_google_1grams:
    output:
        "data/downloaded/google/1grams-{lang}-{shard}.txt.gz"
    run:
        source_lang = GOOGLE_LANGUAGE_MAP.get(wildcards.lang, wildcards.lang)
        shard = wildcards.shard
        if source_lang == 'heb' and shard == 'other':
            # This file happens not to exist
            shell("echo -n '' | gzip -c > {output}")
        else:
            # Do a bit of pre-processing as we download
            shell("curl -L 'http://storage.googleapis.com/books/ngrams/books/googlebooks-{source_lang}-all-1gram-20120701-{shard}.gz' | zcat | cut -f 1,3 | gzip -c > {output}")

rule download_google_2grams:
    output:
        "data/downloaded/google/2grams-{lang}-{shard}.txt.gz"
    run:
        source_lang = GOOGLE_LANGUAGE_MAP.get(wildcards.lang, wildcards.lang)
        shard = wildcards.shard
        # Do a bit of pre-processing as we download
        shell("curl -L 'http://storage.googleapis.com/books/ngrams/books/googlebooks-{source_lang}-fiction-all-2gram-20120701-{shard}.gz' | zcat | cut -f 1,3 | gzip -c > {output}")

rule download_amazon_snap:
    output:
        "data/downloaded/amazon/{category}.json.gz"
    shell:
        "curl -L 'http://snap.stanford.edu/data/amazon/productGraph/categoryFiles/reviews_{wildcards.category}_5.json.gz' -o {output}"

rule download_amazon_acl10:
    output:
        "data/downloaded/amazon/cls-acl10-unprocessed.tar.gz"
    shell:
        "curl -L 'http://www.uni-weimar.de/medien/webis/corpora/corpus-webis-cls-10/cls-acl10-unprocessed.tar.gz' -o {output}"


# Handling downloaded data
# ========================
rule extract_opensubtitles_parallel:
    input:
        "data/downloaded/opensubtitles/{lang1}-{lang2}.zip"
    output:
        "data/extracted/opensubtitles/OpenSubtitles2016.{lang1}-{lang2}.{lang1}",
        "data/extracted/opensubtitles/OpenSubtitles2016.{lang1}-{lang2}.{lang2}"
    shell:
        "unzip -o -d 'data/extracted/opensubtitles/' {input} && touch {output}"

rule extract_newscrawl:
    input:
        "data/downloaded/newscrawl-2014-monolingual.tar.gz"
    output:
        expand("data/extracted/newscrawl/training-monolingual-news-2014/news.2014.{lang}.shuffled", lang=SOURCE_LANGUAGES['newscrawl'])
    shell:
        "tar xf {input} -C data/extracted/newscrawl && touch data/extracted/newscrawl/training-monolingual-news-2014/*"

rule extract_amazon_acl10:
    input:
        "data/downloaded/amazon/cls-acl10-unprocessed.tar.gz"
    output:
        expand("data/extracted/amazon-acl10/cls-acl10-unprocessed/{lang}/{dataset}.review",
               lang=AMAZON_ACL_CODES,
               dataset=AMAZON_ACL_DATASETS)
    shell:
        "tar xf {input} -C data/extracted/amazon-acl10 && touch {output}"

rule extract_google:
    input:
        expand("data/downloaded/google/1grams-{{lang}}-{shard}.txt.gz",
               shard=GOOGLE_1GRAM_SHARDS)
    output:
        "data/messy-counts/google/{lang}.txt"
    shell:
        # Lowercase the terms, remove part-of-speech tags such as _NOUN, and
        # run the result through the 'countmerge' utility
        r"zcat {input} | sed -n -e 's/\([^_	]\+\)\(_[A-Z]\+\)/\L\1/p' | countmerge > {output}"

rule extract_reddit:
    input:
        "data/raw/reddit/{year}/RC_{year}-{month}.bz2"
    output:
        "data/extracted/reddit/{year}-{month}.txt.gz"
    shell:
        "bunzip2 -c {input} | jq -r 'select(.score > 0) | .body' | fgrep -v '[deleted]' | sed -e 's/&gt;/>/g' -e 's/&lt;/</g' -e 's/&amp;/\&/g' | gzip -c > {output}"

rule extract_amazon:
    input:
        "data/downloaded/amazon/{category}.json.gz"
    output:
        "data/extracted/amazon-snap/{category}.csv"
    shell:
        r"""zcat {input} | jq -r -c '"label__\(.["overall"] | tostring)\t\(.["summary"])\t\(.["reviewText"])"' > {output}"""

rule extract_voa_fa:
    input:
        "data/extra/voa_fa_2003-2008_orig.txt"
    output:
        "data/extracted/voa/fa.txt"
    shell:
        "sed -e 's/^# Headline: //' -e 's/^#.*//' {input} > {output}"



# Transforming existing word lists
# ================================
# To convert the Leeds corpus, look for space-separated lines that start with
# an integer and a decimal. The integer is the rank, which we discard. The
# decimal is the frequency, and the remaining text is the term. Use sed -n
# with /p to output only lines where the match was successful.
#
# The decimals all have 2 digits after the decimal point; we drop the decimal
# point to effectively multiply them by 100 and get integers.
#
# Grep out the term "EOS", an indication that Leeds used MeCab and didn't
# strip out the EOS lines.

rule transform_leeds:
    input:
        "data/source-lists/leeds/internet-{lang}-forms.num"
    output:
        "data/messy-counts/leeds/{lang}.txt"
    shell:
        "sed -rn -e 's/([0-9]+) ([0-9]+).([0-9][0-9]) (.*)/\\4\t\\2\\3/p' {input} | grep -v 'EOS\t' > {output}"

# The Mokk Hungarian Web corpus comes from scraping all known .hu Web sites and
# filtering the results for whether they seemed to actually be Hungarian. The
# list contains different counts at different levels of filtering; we choose
# the second most permissive level, which is in the 3rd tab-separated field.

rule transform_mokk:
    input:
        "data/source-lists/mokk/web2.2-freq-sorted.txt"
    output:
        "data/messy-counts/mokk/hu.txt"
    shell:
        "iconv -f iso-8859-2 -t utf-8 {input} | cut -f 1,3 > {output}"

# SUBTLEX is different in each instance.
# The main issue with German is that it's mostly (but not entirely) in
# double-UTF-8.
rule transform_subtlex_de:
    input:
        "data/source-lists/subtlex/subtlex.de.txt"
    output:
        "data/messy-counts/subtlex/de.txt"
    shell:
        "tail -n +2 {input} | cut -f 1,3 | ftfy > {output}"

rule transform_subtlex_en:
    input:
        "data/source-lists/subtlex/subtlex.en-{region}.txt"
    output:
        "data/messy-counts/subtlex/en-{region}.txt"
    shell:
        "tail -n +2 {input} | cut -f 1,2 > {output}"

rule transform_subtlex_nl:
    input:
        "data/source-lists/subtlex/subtlex.nl.txt"
    output:
        "data/messy-counts/subtlex/nl.txt"
    shell:
        "tail -n +2 {input} | cut -f 1,2 > {output}"

rule transform_subtlex_pl:
    input:
        "data/source-lists/subtlex/subtlex.pl.txt"
    output:
        "data/messy-counts/subtlex/pl.txt"
    shell:
        "tail -n +2 {input} | cut -f 1,5 > {output}"

rule transform_subtlex_zh:
    input:
        "data/source-lists/subtlex/subtlex.zh.txt"
    output:
        "data/messy-counts/subtlex/zh-Hans.txt"
    shell:
        "tail -n +2 {input} | cut -f 1,5 > {output}"

rule transform_jieba:
    input:
        "data/source-lists/jieba/dict.txt.big"
    output:
        "data/messy-counts/jieba/zh.txt"
    shell:
        "cut -d ' ' -f 1,2 {input} | tr ' ' '\t' | xc simplify-chinese - {output}"


# Tokenizing
# ==========

rule tokenize_wikipedia:
    input:
        "data/downloaded/wikipedia/wikipedia_{lang}.xml.bz2"
    output:
        "data/tokenized/wikipedia/{lang}.txt"
    shell:
        "bunzip2 -c {input} | wiki2text | xc tokenize -l {wildcards.lang} - {output}"

rule tokenize_amazon:
    input:
        expand("data/extracted/amazon-snap/{category}.csv", category=AMAZON_CATEGORIES)
    output:
        expand("data/tokenized/amazon-snap/en.txt")
    shell:
        "sed -e 's/\t/ ¶ /g' {input} | xc tokenize -l en | sed -e 's/label__/__label__/' > {output}"

rule tokenize_europarl:
    input:
        "data/downloaded/europarl/{lang}.txt"
    output:
        "data/tokenized/europarl/{lang}.txt"
    shell:
        # Remove country codes and fix mojibake
        "sed -e 's/([A-Z][A-Z]\+)//g' {input} | ftfy | xc tokenize -l {wildcards.lang} - {output}"

rule tokenize_tatoeba:
    input:
        "data/downloaded/tatoeba/{lang}.txt"
    output:
        "data/tokenized/tatoeba/{lang}.txt"
    shell:
        "xc tokenize -l {wildcards.lang} {input} {output}"

rule tokenize_globalvoices:
    input:
        "data/downloaded/globalvoices/{lang}.txt"
    output:
        "data/tokenized/globalvoices/{lang}.txt"
    shell:
        "sed -e 's/· Global Voices//' {input} | xc tokenize -c -l {wildcards.lang} - {output}"

rule tokenize_newscrawl:
    input:
        "data/extracted/newscrawl/training-monolingual-news-2014/news.2014.{lang}.shuffled"
    output:
        "data/tokenized/newscrawl/{lang}.txt"
    shell:
        "xc tokenize -c -l {wildcards.lang} {input} {output}"

rule tokenize_parallel_opensubtitles:
    input:
        "data/extracted/opensubtitles/OpenSubtitles2016.{langpair}.{lang}"
    output:
        "data/tokenized/opensubtitles/parallel/{langpair}.{lang}.txt"
    shell:
        "xc tokenize -l {wildcards.lang} {input} {output}"

rule parallel_opensubtitles:
    input:
        "data/tokenized/opensubtitles/parallel/{lang1}-{lang2}.{lang1}.txt",
        "data/tokenized/opensubtitles/parallel/{lang1}-{lang2}.{lang2}.txt"
    output:
        "data/parallel/opensubtitles/{lang1}-{lang2}.txt"
    shell:
        "paste {input} > {output}"

rule tokenize_gzipped_text:
    input:
        "data/downloaded/{dir}/{lang}.txt.gz"
    output:
        "data/tokenized/{dir}/{lang}.txt"
    shell:
        "zcat {input} | xc tokenize -l {wildcards.lang} - {output}"

rule tokenize_reddit:
    input:
        "data/extracted/reddit/{date}.txt.gz"
    output:
        expand("data/tokenized/reddit/{{date}}/{lang}.txt", lang=SOURCE_LANGUAGES['reddit/merged'])
    shell:
        "zcat {input} | xc tokenize-by-language -m reddit - data/tokenized/reddit/{wildcards.date}"

rule tokenize_twitter:
    input:
        "data/raw/twitter/twitter-2014.txt.gz",
        "data/raw/twitter/twitter-2015.txt.gz"
    output:
        expand("data/tokenized/twitter/{lang}.txt", lang=SOURCE_LANGUAGES['twitter'])
    shell:
        "zcat {input} | xc tokenize-by-language -m twitter - data/tokenized/twitter"

rule tokenize_voa:
    input:
        "data/extracted/voa/{lang}.txt"
    output:
        "data/tokenized/voa/{lang}.txt"
    shell:
        "xc tokenize -l {wildcards.lang} - {output}"



# Counting tokens
# ===============
rule count_tokens:
    input:
        "data/tokenized/{source}/{lang}.txt"
    output:
        "data/counts/{source}/{lang}.txt"
    shell:
        "xc count {input} {output}"

# Merging frequencies
rule merge_freqs:
    input:
        lambda wildcards: language_count_sources(wildcards.lang)
    output:
        "data/freqs/{lang}.txt"
    shell:
        "xc merge-freqs {input} {output}"

# Counts to frequencies without merging
rule count_to_freqs:
    input:
        "data/counts/{source}/{lang}.txt"
    output:
        "data/freqs/{source}/{lang}.txt"
    shell:
        "xc count-to-freqs {input} {output}"


# Handling overlapping languages
# ==============================

# Reddit has a fair amount of conversation in Serbo-Croatian. cld2 cannot
# actually distinguish what country the speaker is in, so the Latin text
# ends up spread pretty much arbitrarily between Serbian, Croatian, and
# Bosnian. Here, we re-split the data into Latin text (Serbo-Croatian)
# and Cyrillic (Serbian).

# OpenSubtitles is presumably separated by country, but we also want to align
# it with the 'sh' data we have from other sources.
rule debalkanize_opensubtitles_sh:
    input:
        expand("data/tokenized/opensubtitles/{lang}.txt", lang=['bs', 'hr', 'sr'])
    output:
        "data/tokenized/opensubtitles/sh.txt"
    shell:
        "grep -vh '[А-Яа-я]' {input} > {output}"

rule recount_messy_tokens:
    input:
        "data/messy-counts/{source}/{lang}.txt"
    output:
        "data/counts/{source}/{lang}.txt"
    shell:
        "xc recount {input} {output} -l {wildcards.lang}"

rule merge_reddit:
    input:
        expand("data/counts/reddit/{date}/{{lang}}.txt", date=REDDIT_SHARDS)
    output:
        "data/counts/reddit/merged/{lang}.txt"
    shell:
        "cat {input} | xc recount - {output} -l {wildcards.lang}"

rule merge_subtlex_en:
    input:
        "data/counts/subtlex/en-GB.txt",
        "data/counts/subtlex/en-US.txt",
    output:
        "data/counts/subtlex/en.txt"
    shell:
        "cat {input} | xc recount - {output} -l en"

rule merge_opensubtitles_pt:
    input:
        "data/tokenized/opensubtitles/pt-BR.txt",
        "data/tokenized/opensubtitles/pt-PT.txt",
    output:
        "data/tokenized/opensubtitles/pt.txt"
    shell:
        "cat {input} > {output}"

rule merge_opensubtitles_zh:
    input:
        "data/tokenized/opensubtitles/zh-Hans.txt",
        "data/tokenized/opensubtitles/zh-Hant.txt",
    output:
        "data/tokenized/opensubtitles/zh.txt"
    shell:
        "cat {input} | xc simplify-chinese - {output}"

rule merge_globalvoices_zh:
    input:
        "data/tokenized/globalvoices/zh-Hans.txt",
        "data/tokenized/globalvoices/zh-Hant.txt",
    output:
        "data/tokenized/globalvoices/zh.txt"
    shell:
        "cat {input} | xc simplify-chinese > {output}"

rule copy_google_zh:
    input:
        "data/counts/google/zh-Hans.txt"
    output:
        "data/counts/google/zh.txt"
    shell:
        "xc simplify-chinese {input} {output}"

rule copy_tatoeba_zh:
    input:
        "data/tokenized/tatoeba/zh-Hans.txt"
    output:
        "data/tokenized/tatoeba/zh.txt"
    shell:
        "cp {input} {output}"

rule copy_subtlex_zh:
    input:
        "data/counts/subtlex/zh-Hans.txt"
    output:
        "data/counts/subtlex/zh.txt"
    shell:
        "xc simplify-chinese {input} {output}"

rule copy_europarl_pt:
    input:
        "data/tokenized/europarl/pt-PT.txt"
    output:
        "data/tokenized/europarl/pt.txt"
    shell:
        "cp {input} {output}"

# Handling similar data
# =====================

rule merge_news:
    input:
        lambda wildcards: multisource_counts_to_merge('news', wildcards.lang)
    output:
        "data/counts/news/{lang}.txt"
    shell:
        "cat {input} | xc recount - {output} -l {wildcards.lang}"

rule merge_subtitles:
    input:
        lambda wildcards: multisource_counts_to_merge('subtitles', wildcards.lang)
    output:
        "data/counts/subtitles/{lang}.txt"
    shell:
        "cat {input} | xc recount - {output} -l {wildcards.lang}"


# Assembling corpus text
# ======================

rule combine_reddit:
    input:
        expand("data/tokenized/reddit/{date}/{{lang}}.txt", date=REDDIT_SHARDS)
    output:
        "data/tokenized/reddit/merged/{lang}.txt"
    run:
        if wildcards.lang == 'en':
            shell("cat {input} | split -n r/1/50 > {output}")
        else:
            shell("cat {input} > {output}")

rule shuffle_full_text:
    input:
        lambda wildcards: language_text_sources(wildcards.lang)
    output:
        "data/shuffled/{lang}.txt"
    shell:
        "grep -h '.' {input} | scripts/imperfect-shuffle.sh {output} {wildcards.lang}"

rule fasttext_skipgrams:
    input:
        "data/shuffled/{lang}.txt"
    output:
        "data/skipgrams/{lang}.vec",
        "data/skipgrams/{lang}.bin"
    run:
        if wildcards.lang == 'en':
            shell("fasttext skipgram -dim 300 -input {input} -output data/skipgrams/{wildcards.lang}")
        else:
           shell("fasttext skipgram -dim 200 -epoch 20 -input {input} -output data/skipgrams/{wildcards.lang}")


# Making training data from parallel text
# =======================================

rule intersperse_parallel:
    input:
        "data/parallel/{dir}/{lang1}-{lang2}.txt"
    output:
        "data/interspersed/{dir}/{lang1}-{lang2}.txt"
    shell:
        "xc intersperse {input} {output} {wildcards.lang1} {wildcards.lang2}"

rule shuffle_interspersed_parallel:
    input:
        expand("data/interspersed/opensubtitles/{pair}.txt", pair=LANGUAGE_PAIRS)
    output:
        "data/interspersed/shuffled.txt"
    shell:
        "cat {input} | scripts/imperfect-shuffle.sh {output} interspersed"




# Building wordfreq data files
# ============================

rule make_small_wordfreq_list:
    input:
        "data/freqs/{lang}.txt"
    output:
        "data/wordfreq/combined_{lang}.msgpack.gz"
    shell:
        "xc export-to-wordfreq {input} - -c 600 | gzip -c > {output}"

rule make_large_wordfreq_list:
    input:
        "data/freqs/{lang}.txt"
    output:
        "data/wordfreq/large_{lang}.msgpack.gz"
    shell:
        "xc export-to-wordfreq {input} - -c 800 | gzip -c > {output}"

rule make_twitter_wordfreq_list:
    input:
        "data/freqs/twitter/{lang}.txt"
    output:
        "data/wordfreq/twitter_{lang}.msgpack.gz"
    shell:
        "xc export-to-wordfreq {input} - -c 600 | gzip -c > {output}"

rule make_jieba_list:
    input:
        "data/freqs/{lang}.txt"
    output:
        "data/wordfreq/jieba_{lang}.txt"
    shell:
        "xc export-to-jieba {input} {output} -c 600"


ruleorder:
    count_to_freqs > merge_freqs > merge_reddit > \
    merge_subtlex_en > merge_opensubtitles_pt > merge_opensubtitles_zh > merge_globalvoices_zh > \
    merge_news > merge_subtitles > \
    combine_reddit > copy_google_zh > copy_tatoeba_zh > copy_europarl_pt > \
    recount_messy_tokens > count_tokens > \
    tokenize_parallel_opensubtitles > tokenize_gzipped_text
<|MERGE_RESOLUTION|>--- conflicted
+++ resolved
@@ -226,12 +226,7 @@
 SUPPORTED_LANGUAGES = sorted([_lang for _lang in LANGUAGE_SOURCES if len(LANGUAGE_SOURCES[_lang]) >= 3])
 LARGE_LANGUAGES = sorted([_lang for _lang in LANGUAGE_SOURCES if len(LANGUAGE_SOURCES[_lang]) >= 5 or _lang == 'nl'])
 TWITTER_LANGUAGES = sorted(set(SOURCE_LANGUAGES['twitter']) & set(SUPPORTED_LANGUAGES))
-<<<<<<< HEAD
-PARALLEL_LANGUAGES = sorted(set(LARGE_LANGUAGES) & set(SOURCE_LANGUAGES['opensubtitles'])) + ['fa', 'zh-Hans', 'zh-Hant']
-=======
-PARALLEL_LANGUAGES = ['ar', 'de', 'en', 'es', 'fa', 'fi', 'fr', 'it', 'ja', 'nl', 'pl', 'pt', 'ru', 'sv']
-print(PARALLEL_LANGUAGES)
->>>>>>> d3a3871a
+PARALLEL_LANGUAGES = ['ar', 'de', 'en', 'es', 'fa', 'fi', 'fr', 'it', 'ja', 'nl', 'pl', 'pt', 'ru', 'sv', 'zh-Hans', 'zh-Hant', 'zh']
 LANGUAGE_PAIRS = [
     "{}-{}".format(_lang1, _lang2)
     for _lang1 in PARALLEL_LANGUAGES for _lang2 in PARALLEL_LANGUAGES
