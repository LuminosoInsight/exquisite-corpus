#!/usr/bin/env python3
# The above line is a lie, but it's close enough to the truth to make syntax
# highlighting happen. Snakemake syntax is an extension of Python 3 syntax.
from collections import defaultdict


SOURCE_LANGUAGES = {
    # OPUS's data files of OpenSubtitles 2018
    #
    # Include languages with at least 400 subtitle files, but skip:
    # - 'ze' because that's not a real language code
    #   (it seems to represent code-switching Chinese and English)
    # - 'th' because we don't know how to tokenize it
    'opus/OpenSubtitles2018': [
        'ar', 'bg', 'bn', 'bs', 'ca', 'cs', 'da', 'de', 'el', 'en', 'es', 'et', 'eu',
        'fa', 'fi', 'fr', 'gl', 'he', 'hr', 'hu', 'id', 'is', 'it', 'ja', 'ko', 'lt',
        'lv', 'mk', 'ml', 'ms',
        'nl', 'nb', 'pl', 'pt-PT', 'pt-BR', 'pt', 'ro', 'ru', 'sh', 'si', 'sk',
        'sl', 'sq', 'sv', 'tr', 'uk', 'vi', 'zh-Hans', 'zh-Hant', 'zh'
    ],

    # Europarl v7, which also comes from OPUS
    'opus/Europarl': [
        'bg', 'cs', 'da', 'de', 'el', 'en', 'es', 'et', 'fi', 'fr', 'hu', 'it',
        'lt', 'lv', 'nl', 'pl', 'pt-PT', 'pt', 'ro', 'sk', 'sl', 'sv'
    ],

    # Tatoeba 2014, from OPUS -- languages with over 50,000 tokens.
    # Skip 'ber' (we don't have the ability to sort out the dialects and
    # scripts of Berber and Tamazight) and 'tlh' (Klingon is not useful enough
    # for the tokenization code it would require).
    'opus/Tatoeba': [
        'en', 'eo', 'de', 'fr', 'es', 'ja', 'ru', 'tr', 'it', 'pt', 'he',
        'pl', 'zh-Hans', 'zh', 'hu', 'nl', 'uk', 'fi', 'mn', 'fa', 'ar',
        'da', 'sv', 'bg', 'ia', 'is', 'nb', 'la', 'el', 'fil', 'lt', 'jbo',
        'sh'
    ],

    # Sufficiently large, non-spammy Wikipedias.
    # See https://meta.wikimedia.org/wiki/List_of_Wikipedias -- we're looking
    # for Wikipedias that have at least 100,000 articles and a "depth" measure
    # of 20 or more (indicating that they're not mostly written by bots).
    # Some Wikipedias with a depth of 10 or more are grandfathered into this list.
    'wikipedia': [
        'ar', 'bg', 'bs', 'ca', 'cs', 'da', 'de', 'el', 'en', 'eo', 'es', 'et',
        'eu', 'fa', 'fi', 'fr', 'gl', 'he', 'hi', 'hu', 'hr', 'hy', 'id', 'it',
        'ja', 'ka', 'ko', 'la', 'lt', 'lv', 'ms', 'nn', 'nb', 'nl', 'pl', 'pt',
        'ro', 'ru', 'sh', 'sk', 'sl', 'sv', 'th', 'tr', 'uk', 'ur', 'uz', 'vi',
        'zh',

        # Smaller but high-quality, high-depth Wikipedias
        'mk', 'my', 'te', 'ml', 'bn', 'mr', 'is', 'ku', 'mn', 'si', 'or'
    ],

    # 99.2% of Reddit is in English. Some text that's in other languages is
    # just spam, but these languages seem to have a reasonable amount of
    # representative text.
    #
    # Frequently-detected languages that are too spammy or mis-detected:
    # ar, da, nl, sh, ro, ru, fil
    'reddit/merged': [
        'en', 'es', 'fr', 'de', 'it', 'sv', 'nb', 'fi', 'pl', 'uk', 'hi',
        'ja', 'eo'
    ],

    # Skip Greek because of kaomoji, Simplified Chinese because it's largely
    # spam, Macedonian because of confusability with Bulgarian
    'twitter': [
        'en', 'ar', 'ja', 'ru', 'es', 'tr', 'id', 'pt', 'ko', 'fr', 'ms',
        'it', 'de', 'nl', 'pl', 'hi', 'fil', 'uk', 'sh',
        'ca', 'ta', 'gl', 'fa', 'ne', 'ur', 'he', 'da', 'fi', 'zh-Hant',
        'mn', 'su', 'bn', 'lv', 'jv', 'nb', 'bg', 'cs', 'ro', 'hu',
        'sv', 'sw', 'vi', 'az', 'sq'
    ],

    # GlobalVoices (LREC 2012), from OPUS -- languages with over 500,000 tokens
    'opus/GlobalVoices': [
        'ar', 'bn', 'ca', 'de', 'en', 'es', 'fr', 'it', 'mg', 'mk', 'nl',
        'pl', 'pt', 'ru', 'sw', 'zh-Hans', 'zh-Hant', 'zh'
    ],

    # NewsCrawl 2014, from the EMNLP Workshops on Statistical Machine Translation
    'newscrawl': ['en', 'fr', 'fi', 'de', 'cs', 'ru'],

    # JESC: parallel English/Japanese subtitles
    'jesc': ['en', 'ja'],

    # Google Ngrams 2012
    'google': ['en', 'zh-Hans', 'zh', 'fr', 'de', 'he', 'it', 'ru', 'es'],

    # Jieba's built-in wordlist
    'jieba': ['zh'],

    # Leeds
    'leeds': ['ar', 'de', 'el', 'en', 'es', 'fr', 'it', 'ja', 'pt', 'ru', 'zh'],

    # The Hungarian Webcorpus by Halácsy et al., from http://mokk.bme.hu/resources/webcorpus/
    'mokk': ['hu'],

    # ParaCrawl, which aligns Web-crawled text from English to 11 other languages
    'paracrawl': [
        'cs', 'de', 'en', 'es', 'fi', 'fr', 'it', 'lv', 'nl', 'pl', 'pt', 'ro'
    ],

    # SUBTLEX: word counts from subtitles
    'subtlex': ['en-US', 'en-GB', 'en', 'de', 'nl', 'pl', 'zh-Hans', 'zh'],

    # Amazon reviews (US only)
    'amazon-snap': ['en'],

    # Amazon reviews in other languages
    'amazon-acl10': ['ja', 'de', 'fr'],

    # Voice of America news is translated into different languages. Here's Persian.
    'voa': ['fa'],

    # GlobalVoices and NewsCrawl can be merged into 'news'
    'news': [
        'ar', 'bn', 'ca', 'cs', 'de', 'en', 'es', 'fi', 'fr', 'it', 'mg',
        'mk', 'nl', 'pl', 'pt', 'ru', 'sw', 'zh-Hans', 'zh-Hant', 'zh'
    ],

    # OpenSubtitles and SUBTLEX can be merged into 'subtitles'
    'subtitles': [
        'ar', 'bg', 'bs', 'ca', 'cs', 'da', 'de', 'el', 'en', 'es', 'fa', 'fi',
        'fr', 'he', 'hr', 'hu', 'id', 'is', 'it', 'ja', 'ko', 'lt', 'mk', 'ms',
        'nl', 'nb', 'pl', 'pt', 'ro', 'ru', 'sh', 'si', 'sk', 'sl', 'sq', 'sv',
        'tr', 'uk', 'zh-Hans', 'zh-Hant', 'zh'
    ],

    # 'web' merges Web-crawled sources: ParaCrawl, Leeds, and Mokk
    'web': [
        'ar', 'cs', 'de', 'el', 'en', 'es', 'fi', 'fr', 'hu', 'it', 'ja', 'lv',
        'nl', 'pl', 'pt', 'ro', 'ru', 'zh'
    ]
}

COUNT_SOURCES = [
    'subtitles', 'news', 'wikipedia', 'reddit/merged', 'twitter',
    'google', 'jieba', 'web'
]

FULL_TEXT_SOURCES = [
    'wikipedia', 'reddit/merged', 'twitter', 'opensubtitles', 'tatoeba',
    'newscrawl', 'europarl', 'globalvoices'
]
MERGED_SOURCES = {
    'news': ['newscrawl', 'opus/GlobalVoices', 'voa'],
    'web': ['mokk', 'leeds', 'paracrawl'],
    'subtitles': ['opus/OpenSubtitles2018', 'subtlex'],
    'amazon': ['amazon-snap', 'amazon-acl10']
}
WP_LANGUAGE_MAP = {
    'fil': 'tl',
    'nb': 'no'
}
WP_VERSION = '20190120'
GOOGLE_LANGUAGE_MAP = {
    'en': 'eng',
    'zh-Hans': 'chi-sim',
    'fr': 'fre',
    'de': 'ger',
    'he': 'heb',
    'it': 'ita',
    'ru': 'rus',
    'es': 'spa'
}

# Google Books unigrams are sharded by the first letter or digit of the token,
# or 'other'.

GOOGLE_1GRAM_SHARDS = [
    '0', '1', '2', '3', '4', '5', '6', '7', '8', '9', 'a', 'b', 'c', 'd', 'e',
    'f', 'g', 'h', 'i', 'j', 'k', 'l', 'm', 'n', 'o', 'other',
    'p', 'q', 'r', 's', 't', 'u', 'v', 'w', 'x', 'y', 'z'
]

# These are the shard names for Google Books data, which I'm interested in
# using as evidence about interesting phrases. I'm skipping numbers and 'other'
# for now; the remaining files are split by the two-letter prefix of the first
# token.
#
# Unfortunately, the 2-letter prefixes that never occur in any tokens in the
# vocabulary correspond to files that simply don't exist. In order to avoid
# errors, we need to exclude those prefixes: 'zq' from the 2grams, and four
# additional prefixes from 3grams.

GOOGLE_2GRAM_SHARDS = [
    _c1 + _c2
    for _c1 in 'abcdefghijklmnopqrstuvwxyz'
    for _c2 in 'abcdefghijklmnopqrstuvwxyz_'
    if _c1 + _c2 != 'zq'
]
GOOGLE_3GRAM_SHARDS = [
    _c1 + _c2
    for _c1 in 'abcdefghijklmnopqrstuvwxyz'
    for _c2 in 'abcdefghijklmnopqrstuvwxyz_'
    if _c1 + _c2 not in {'qg', 'qz', 'xg', 'xq', 'zq'}
]

# We have Reddit data that's sharded by month, from 2007-10 to 2017-11.

REDDIT_SHARDS = ['{:04d}-{:02d}'.format(y, m) for (y, m) in (
    [(2007, month) for month in range(10, 12 + 1)] +
    [(year, month) for year in range(2008, 2017) for month in range(1, 12 + 1)] +
    [(2017, month) for month in range(1, 11 + 1)]
)]
SAMPLED_REDDIT_SHARDS = [
    '2007-10', '2008-07', '2009-09', '2010-06', '2011-01', '2012-04',
    '2013-12', '2014-09', '2015-08', '2016-03', '2017-02', '2017-11'
]

# SNAP's Amazon data is sharded by product department.

AMAZON_CATEGORIES = [
    'Books', 'Electronics', 'Movies_and_TV', 'CDs_and_Vinyl',
    'Clothing_Shoes_and_Jewelry', 'Home_and_Kitchen', 'Kindle_Store',
    'Sports_and_Outdoors', 'Cell_Phones_and_Accessories', 'Health_and_Personal_Care',
    'Toys_and_Games', 'Video_Games', 'Tools_and_Home_Improvement', 'Beauty',
    'Apps_for_Android', 'Office_Products', 'Pet_Supplies', 'Automotive',
    'Grocery_and_Gourmet_Food', 'Patio_Lawn_and_Garden', 'Baby', 'Digital_Music',
    'Musical_Instruments', 'Amazon_Instant_Video'
]


# The Amazon ACL dataset is split into 'books', 'music', and 'dvd', and also
# separated into labeled training data and unlabeled data.

AMAZON_ACL_DATASETS = [
    'books/train', 'books/unlabeled', 'music/train', 'music/unlabeled',
    'dvd/train', 'dvd/unlabeled'
]

# The language-country-wtf codes that the ACL10 Amazon sentiment data uses.
# 'jp' is a country code, and we need to change it to 'ja' in a later step.

AMAZON_ACL_CODES = ['en', 'de', 'fr', 'jp']

# Create a mapping from language codes to sources that we have for that
# language.

LANGUAGE_SOURCES = defaultdict(list)
for _source in COUNT_SOURCES:
    for _lang in SOURCE_LANGUAGES[_source]:
        LANGUAGE_SOURCES[_lang].append(_source)

# Determine which languages we can support and which languages we can build a
# full-size list for. We want to have sources from 5 different registers of
# language to build a full list, but we give Dutch a pass -- it used to have 5
# sources before we took out Common Crawl and considered OpenSubtitles and
# SUBTLEX to count as the same source.

SUPPORTED_LANGUAGES = sorted([_lang for _lang in LANGUAGE_SOURCES if len(LANGUAGE_SOURCES[_lang]) >= 3])
LARGE_LANGUAGES = sorted([_lang for _lang in LANGUAGE_SOURCES if len(LANGUAGE_SOURCES[_lang]) >= 5 or _lang == 'nl'])
TWITTER_LANGUAGES = sorted(set(SOURCE_LANGUAGES['twitter']) & set(SUPPORTED_LANGUAGES))
OPENSUB_PARALLEL_LANGUAGES = [
    'ar', 'de', 'en', 'es', 'fa', 'fi', 'fr', 'it', 'ja', 'nl', 'pl', 'pt', 'ru',
    'sv', 'zh-Hans', 'zh-Hant'
]
OPENSUB_LANGUAGE_PAIRS = [
    "{}_{}".format(_lang1, _lang2)
    for _lang1 in OPENSUB_PARALLEL_LANGUAGES for _lang2 in OPENSUB_PARALLEL_LANGUAGES
    if _lang1 < _lang2
]

# Define the languages for which we'll build SentencePiece models.

SPM_LANGUAGES = ['en']

# We'll build parallel text between English and any other language that has
# translations in OpenSubtitles or ParaCrawl. (Europarl and Tatoeba are not
# enough.)
#
# Construct this list manually for now to be sure we get the codes in the
# right order.
PARALLEL_LANGUAGE_PAIRS = [
    'ar_en', 'cs_en', 'de_en', 'en_es', 'en_fa', 'en_fi', 'en_fr',
    'en_it', 'en_ja', 'en_lv', 'en_nl', 'en_pl', 'en_pt', 'en_ro',
    'en_ru', 'en_sv', 'en_zh-Hans', 'en_zh-Hant'
]

# Tatoeba language pairs; constructed manually such that cs_en, en_lv, en_ro, and
# en_zh-Hant are removed from PARALLEL_LANGUAGE_PAIRS
TATOEBA_LANGUAGE_PAIRS = [
    'ar_en', 'de_en', 'en_es', 'en_fa', 'en_fi', 'en_fr', 'en_it',
    'en_ja', 'en_nl', 'en_pl', 'en_pt','en_ru', 'en_sv', 'en_zh-Hans'
]

# We want some flexibility in the amount of data we encode via SentencePiece
# to use in training a language model.  That data will be a subset of the
# monolingual data sampled to train SentencePiece itself; we define the size
# of that subset here as the fraction of the whole monolingual dataset to use.
FRACTION_OF_DATA_TO_SPM_ENCODE = 0.5

# To have a (statically) predictable set of SentencePiece id files when
# segregated by length (number of id's per input, not the number of inputs),
# we set an upper bound on the length.  Sentences with longer encodings will
# be split into chunks with sizes ranging between two specified lengths.
# The maximum possible length is set based on Salesforce's awd-lstm-lm code.
# (Note that we add the SentencePiece start and end ids to the sequences
# before splitting, and that these symbols are counted against the maximum
# length.)
MAX_SPM_ENCODE_IDS = 70
MIN_SPM_CHUNK_LEN = 35
MAX_SPM_CHUNK_LEN = 70

# We split the encoded SentencePiece data into three disjoint datasets, for
# training, validation, and testing purposes.  Here we set the relative sizes
# of these subsets of the data for the language model, as fractions of the
# size of the output of the encoding process.
FRACTION_OF_ENCODED_SPM_DATA_FOR_VALIDATION = 0.1
FRACTION_OF_ENCODED_SPM_DATA_FOR_TESTING = 0.1


def map_opus_language(dataset, lang):
    if dataset.startswith('opus/'):
        raise ValueError("Wildcard matched incorrectly; the 'opus/' directory should not be included in the match.")
    if dataset == 'Tatoeba':
        # Tatoeba language codes are sometimes more specific than we want.
        mapping = {
            'zh-Hans': 'cmn',
            'fa': 'pes',
            'fil': 'tl',
            'sh': 'sr'
        }
    elif dataset == 'GlobalVoices':
        # GlobalVoices has three made-up language codes, plus 'sr' which we want to
        # handle as part of 'sh'.
        mapping = {
            'ja': 'jp',
            'zh-Hant': 'zht',
            'zh-Hans': 'zhs',
            'sh': 'sr'
        }
    elif dataset == 'OpenSubtitles2018':
        mapping = {
            'pt-PT': 'pt',
            'pt-BR': 'pt_br',
            'zh-Hans': 'zh_cn',
            'zh-Hant': 'zh_tw',
            'nb': 'no',
        }
    elif dataset == 'Europarl':
        mapping = {
            'pt-PT': 'pt'
        }
    else:
        raise ValueError("Unknown OPUS dataset: %r" % dataset)
    return mapping.get(lang, lang)


def language_count_sources(lang):
    """
    Get all the sources of word counts we have in a language.
    """
    return [
        "data/counts/{source}/{lang}.txt".format(source=source, lang=lang)
        for source in LANGUAGE_SOURCES[lang]
    ]


def language_text_sources(lang):
    """
    Get all the sources of tokenized text we have in a language.
    """
    return [
        "data/tokenized/{source}/{lang}.txt".format(source=source, lang=lang)
        for source in LANGUAGE_SOURCES[lang]
        if source in FULL_TEXT_SOURCES
    ]


def parallel_sources(wildcards):
    sources = []
    lang1, lang2 = sorted([wildcards.lang1, wildcards.lang2])
    if lang1 == 'en':
        other_lang = lang2
    elif lang2 == 'en':
        other_lang = lang1
    else:
        other_lang = None
    pair = '{}_{}'.format(lang1, lang2)
    if other_lang in SOURCE_LANGUAGES['paracrawl']:
        sources.append("data/parallel/paracrawl/{}.txt".format(pair))
    if other_lang in SOURCE_LANGUAGES['jesc']:
        sources.append("data/parallel/jesc/{}.txt".format(pair))
    if pair in OPENSUB_LANGUAGE_PAIRS:
        sources.append("data/parallel/opus/OpenSubtitles2018.{}.txt".format(pair))
    if other_lang in SOURCE_LANGUAGES['opus/Europarl']:
        sources.append("data/parallel/opus/Europarl.{}.txt".format(pair))
    return sources


def _count_filename(source, lang):
    if '/' in source:
        return "data/counts/{source}.{lang}.txt".format(source=source, lang=lang)
    else:
        return "data/counts/{source}/{lang}.txt".format(source=source, lang=lang)


def multisource_counts_to_merge(multisource, lang):
    """
    Given a multi-source name like 'news' and a language code, find which sources
    of counts should be merged to produce it.
    """
    result = [
        _count_filename(source, lang)
        for source in MERGED_SOURCES[multisource]
        if lang in SOURCE_LANGUAGES[source]
    ]
    return result


def balkanize_cld2_languages(languages):
    """
    CLD2 detects 'sr', 'hr', and 'bs' separately, and outputs them in
    separate files that we'll have to merge together, because it's not actually
    reliably distinguishing them.
    """
    result = set()
    for lang in languages:
        if lang == 'sh':
            result.update(['sr', 'hr', 'bs'])
        else:
            result.add(lang)
    return sorted(result)


def paracrawl_language_pair_source(lang):
    """
    Given a language code in ParaCrawl, we find the "paired" file that contains
    monolingual tokenized data from that language.

    ParaCrawl is parallel data, so its input files refer to language pairs. In
    practice, each language pair is English and a non-English language. So the
    result for most languages is that they are paired with English. English is
    paired with French, as that language pair yields the most text.

    A "paired" filename is tagged with both a language pair and a single
    language. All the text in the file is in that single language, but the
    filename also refers to the language pair that it came from. The other file
    from that language pair has corresponding lines in the same order, so you
    could 'paste' them together to get tabular parallel text, with text in one
    language and its translation in another.

    We sort the language codes to make them consistent with OPUS sources.
    """
    if lang == 'en':
        other = 'fr'
    else:
        other = 'en'

    lang1, lang2 = sorted([lang, other])
    langpair = '{}_{}'.format(lang1, lang2)

    return "data/tokenized/paracrawl-paired/{langpair}.{lang}.txt".format(langpair=langpair, lang=lang)


# Top-level rules
# ===============

rule wordfreq:
    input:
        expand("data/wordfreq/small_{lang}.msgpack.gz", lang=SUPPORTED_LANGUAGES),
        expand("data/wordfreq/large_{lang}.msgpack.gz", lang=LARGE_LANGUAGES),
        "data/wordfreq/jieba_zh.txt"

rule parallel:
    input:
        expand("data/parallel/training/joined/{pair}.{mode}.txt", pair=PARALLEL_LANGUAGE_PAIRS, mode=['train', 'valid', 'test']),
        expand("data/parallel/training/joined/tatoeba_test.{pair}.txt", pair=TATOEBA_LANGUAGE_PAIRS)

rule frequencies:
    input:
        expand("data/freqs/{lang}.txt", lang=SUPPORTED_LANGUAGES)

rule embeddings:
    input:
        expand("data/skipgrams/{lang}.vec", lang=LARGE_LANGUAGES)

rule google_2grams:
    input:
        expand("data/downloaded/google-ngrams/2grams-en-{shard}.txt.gz", shard=GOOGLE_2GRAM_SHARDS)

rule google_3grams:
    input:
        expand("data/downloaded/google-ngrams/3grams-en-{shard}.txt.gz", shard=GOOGLE_3GRAM_SHARDS)


# Downloaders
# ===========

rule download_opus_monolingual:
    output:
        "data/downloaded/opus/{dataset}.{lang}.txt.gz"
    resources:
        download=1, opusdownload=1
    priority: 0
    run:
        dataset = wildcards.dataset
        source_lang = map_opus_language(dataset, wildcards.lang)
        shell("curl -Lf 'http://opus.nlpl.eu/download.php?f={dataset}/mono/{dataset}.raw.{source_lang}.gz' -o {output}")


rule download_reddit:
    output:
        "data/downloaded/reddit/{year}-{month}.bz2"
    resources:
        download=1
    priority: 0
    shell:
        "curl -Lf 'https://files.pushshift.io/reddit/comments/RC_{wildcards.year}-{wildcards.month}.bz2' -o {output}"


rule download_opus_parallel:
    output:
        "data/downloaded/opus/{dataset}.{lang1}_{lang2}.zip"
    resources:
        download=1, opusdownload=1
    run:
        # The filename we output will follow our language code conventions,
        # but we have to remap and reorder the language codes to get the right
        # remote filename. See the comments in `extract_opus_parallel`.
        dataset = wildcards.dataset
        lang1 = map_opus_language(dataset, wildcards.lang1)
        lang2 = map_opus_language(dataset, wildcards.lang2)
        lang1, lang2 = sorted([lang1, lang2])
        shell("curl -Lf 'http://opus.nlpl.eu/download.php?f={dataset}/{lang1}-{lang2}.txt.zip' -o {output}")


rule download_wikipedia:
    output:
        "data/downloaded/wikipedia/wikipedia_{lang}.xml.bz2"
    resources:
        download=1, wpdownload=1
    priority: 0
    run:
        source_lang = WP_LANGUAGE_MAP.get(wildcards.lang, wildcards.lang)
        version = WP_VERSION
        shell("curl 'https://dumps.wikimedia.org/{source_lang}wiki/{version}/{source_lang}wiki-{version}-pages-articles.xml.bz2' -o {output}")

rule download_newscrawl:
    output:
        "data/downloaded/newscrawl-2014-monolingual.tar.gz"
    shell:
        "curl -Lf 'http://www.statmt.org/wmt15/training-monolingual-news-2014.tgz' -o {output}"

rule download_google_1grams:
    output:
        "data/downloaded/google/1grams-{lang}-{shard}.txt.gz"
    run:
        source_lang = GOOGLE_LANGUAGE_MAP.get(wildcards.lang, wildcards.lang)
        shard = wildcards.shard
        if source_lang == 'heb' and shard == 'other':
            # This file happens not to exist
            shell("echo -n '' | gzip -c > {output}")
        else:
            # Do a bit of pre-processing as we download
            shell("curl -Lf 'http://storage.googleapis.com/books/ngrams/books/googlebooks-{source_lang}-all-1gram-20120701-{shard}.gz' | zcat | cut -f 1,3 | gzip -c > {output}")

rule download_google_ngrams:
    output:
        "data/downloaded/google-ngrams/{n}grams-{lang}-{shard}.txt.gz"
    run:
        source_lang = GOOGLE_LANGUAGE_MAP.get(wildcards.lang, wildcards.lang)
        shard = wildcards.shard
        n = wildcards.n
        # Do a bit of pre-processing as we download
        shell("curl -Lf 'http://storage.googleapis.com/books/ngrams/books/googlebooks-{source_lang}-fiction-all-{n}gram-20120701-{shard}.gz' | zcat | cut -f 1,3 | gzip -c > {output}")

rule download_amazon_snap:
    output:
        "data/downloaded/amazon/{category}.json.gz"
    shell:
        "curl -Lf 'http://snap.stanford.edu/data/amazon/productGraph/categoryFiles/reviews_{wildcards.category}_5.json.gz' -o {output}"

rule download_amazon_acl10:
    output:
        "data/downloaded/amazon/cls-acl10-unprocessed.tar.gz"
    shell:
        "curl -Lf 'http://www.uni-weimar.de/medien/webis/corpora/corpus-webis-cls-10/cls-acl10-unprocessed.tar.gz' -o {output}"

rule download_paracrawl:
    output:
        "data/downloaded/paracrawl/{lang1}_{lang2}.tmx.gz"
    run:
        # Put the language codes in ParaCrawl order, with English first
        if wildcards.lang1 == 'en':
            otherlang = wildcards.lang2
        elif wildcards.lang2 == 'en':
            otherlang = wildcards.lang1
        else:
            raise ValueError("One language in a ParaCrawl pair must be English")

        shell("curl -Lf 'https://s3.amazonaws.com/web-language-models/paracrawl/release1.2/paracrawl-release1.2.en-{otherlang}.withstats.filtered-bicleaner.tmx.gz' -o {output}")

rule download_jesc:
    output:
        "data/downloaded/jesc/detokenized.tar.gz"
    shell:
        "curl -Lf 'https://nlp.stanford.edu/rpryzant/jesc/detokenized.tar.gz' -o {output}"


# Handling downloaded data
# ========================
rule extract_opus_parallel:
    input:
        "data/downloaded/opus/{dataset}.{lang1}_{lang2}.zip"
    output:
        temp("data/extracted/opus/{dataset}.{lang1}_{lang2}.{lang1}"),
        temp("data/extracted/opus/{dataset}.{lang1}_{lang2}.{lang2}")
    run:
        # The contents of the zip file have OPUS language codes joined by
        # hyphens.  We need to rename them to our BCP 47 language codes joined
        # by underscores.
        #
        # Handling an edge case with inconsistent language codes here requires
        # some careful explanation.
        #
        # 'lang1' and 'lang2' are our language codes, as requested by the
        # output rule. We use the same language codes to name the input file,
        # because when we download the OPUS file (in `download_opus_parallel`),
        # we can give it any name we want. The trickier part, however, is that
        # the file we download is a zip file containing specified filenames,
        # using the language codes that are idiosyncratic to each OPUS dataset,
        # so we need to rename those files to produce the right output.
        #
        # 'code1' and 'code2' are 'lang1' and 'lang2' mapped into OPUS codes.
        # We then sort them, so that 'codeA' is the first one alphabetically,
        # and 'codeB' is the second one, because they will be given in that
        # order in the filename. We need all these variables to determine which
        # files to move where.
        #
        # Oh, and OPUS uses hyphens and underscores backwards from how we use
        # them.
        #
        # For example, when we convert our language pair "en_zh-Hans" to the
        # codes OPUS uses for Tatoeba, "zh-Hans" is replaced by "cmn". But
        # the OPUS code isn't "en_cmn", it's "cmn_en", because of alphabetical
        # order.

        dataset = wildcards.dataset
        if dataset == 'OpenSubtitles2018':
            # OPUS renamed the contents of their zip files from
            # 'OpenSubtitles2018' to 'OpenSubtitles'.
            zip_dataset = 'OpenSubtitles'
        else:
            zip_dataset = dataset
        code1 = map_opus_language(dataset, wildcards.lang1)
        code2 = map_opus_language(dataset, wildcards.lang2)
        codeA, codeB = sorted([code1, code2])
        zip_output1 = "data/extracted/opus/{zip_dataset}.{codeA}-{codeB}.{code1}".format(
            code1=code1, code2=code2, codeA=codeA, codeB=codeB, zip_dataset=zip_dataset
        )
        zip_output2 = "data/extracted/opus/{zip_dataset}.{codeA}-{codeB}.{code2}".format(
            code1=code1, code2=code2, codeA=codeA, codeB=codeB, zip_dataset=zip_dataset
        )
        output1, output2 = output
        shell("unzip -o -d 'data/extracted/opus/' {input} && mv {zip_output1} {output1} && mv {zip_output2} {output2} && touch {output}")

rule extract_newscrawl:
    input:
        "data/downloaded/newscrawl-2014-monolingual.tar.gz"
    output:
        expand(temp("data/extracted/newscrawl/training-monolingual-news-2014/news.2014.{lang}.shuffled"), lang=SOURCE_LANGUAGES['newscrawl'])
    shell:
        "tar xf {input} -C data/extracted/newscrawl && touch data/extracted/newscrawl/training-monolingual-news-2014/*"

rule gzip_newscrawl:
    input:
        "data/extracted/newscrawl/training-monolingual-news-2014/news.2014.{lang}.shuffled"
    output:
        "data/extracted/newscrawl/training-monolingual-news-2014/news.2014.{lang}.shuffled.gz"
    shell:
        "gzip -c {input} > {output}"

rule extract_jesc:
    input:
        "data/downloaded/jesc/detokenized.tar.gz"
    output:
        temp("data/extracted/jesc/detokenized/train.en"),
        temp("data/extracted/jesc/detokenized/train.ja")
    shell:
        "tar xf {input} -C data/extracted/jesc && touch data/extracted/jesc/detokenized/*"

rule extract_amazon_acl10:
    input:
        "data/downloaded/amazon/cls-acl10-unprocessed.tar.gz"
    output:
        expand(temp("data/extracted/amazon-acl10/cls-acl10-unprocessed/{lang}/{dataset}.review"),
               lang=AMAZON_ACL_CODES,
               dataset=AMAZON_ACL_DATASETS)
    shell:
        "tar xf {input} -C data/extracted/amazon-acl10 && touch {output}"

rule extract_google_1grams:
    input:
        expand("data/downloaded/google/1grams-{{lang}}-{shard}.txt.gz",
               shard=GOOGLE_1GRAM_SHARDS)
    output:
        "data/messy-counts/google/{lang}.txt"
    shell:
        # Lowercase the terms, remove part-of-speech tags such as _NOUN, and
        # run the result through the 'countmerge' utility
        r"zcat {input} | sed -n -e 's/\([^_	]\+\)\(_[A-Z]\+\)/\L\1/p' | awk -f scripts/countmerge.awk > {output}"

rule extract_reddit:
    input:
        "data/downloaded/reddit/{year}-{month}.bz2"
    output:
        "data/extracted/reddit/{year}-{month}.txt.gz"
    shell:
        "bunzip2 -c {input} | xc preprocess-reddit | gzip -c > {output}"

rule extract_amazon:
    input:
        "data/downloaded/amazon/{category}.json.gz"
    output:
        temp("data/extracted/amazon-snap/{category}.csv")
    shell:
        r"""zcat {input} | jq -r -c '"label__\(.["overall"] | tostring)\t\(.["summary"])\t\(.["reviewText"])"' > {output}"""

rule extract_voa_fa:
    input:
        "data/extra/voa_fa_2003-2008_orig.txt"
    output:
        temp("data/extracted/voa/fa.txt")
    shell:
        "sed -e 's/^# Headline: //' -e 's/^#.*//' {input} > {output}"


# Monolingual corpus
# ==================
# You would think we can parametrize these by language and write the rule just
# once. But we have different sets of sources available for each language, I'd
# rather not write the logic for that, and some languages need special handling
# (for example, English Reddit requires 10% sub-sampling).

rule monolingual_corpus_en:
    input:
        "data/extracted/newscrawl/training-monolingual-news-2014/news.2014.en.shuffled.gz",
        "data/extracted/wikipedia/en.txt.gz",
        "data/downloaded/opus/OpenSubtitles2018.en.txt.gz",
        "data/downloaded/opus/Europarl.en.txt.gz",
        "data/downloaded/opus/GlobalVoices.en.txt.gz",
        expand("data/extracted/twitter/twitter-{year}.txt.gz", year=[2014, 2015, 2016, 2017, 2018]),
        expand("data/extracted/reddit/{shard}.txt.gz", shard=SAMPLED_REDDIT_SHARDS)
    output:
        "data/monolingual/en.txt.gz"
    shell:
        "zcat {input} | awk -f scripts/language-tag-filter.awk -v lang=en | scripts/imperfect-shuffle-gz.sh {output} monolingual_en"


# Get a 1% sample of the corpus, for training a process such as SentencePiece
# that requires diverse, representative data, but not _all_ the data.
#
# For the benefit of SentencePiece, also wrap the lines to a maximum length
# of 1000 characters.
rule monolingual_subsample_en:
    input:
        "data/monolingual/en.txt.gz"
    output:
        "data/monolingual/en.sample.txt"
    shell:
        "zcat {input} | fold -w 1000 -s | awk 'NR % 100 == 0' > {output}"


# Transforming existing word lists
# ================================
# To convert the Leeds corpus, look for space-separated lines that start with
# an integer and a decimal. The integer is the rank, which we discard. The
# decimal is the frequency, and the remaining text is the term. Use sed -n
# with /p to output only lines where the match was successful.
#
# The decimals all have 2 digits after the decimal point; we drop the decimal
# point to effectively multiply them by 100 and get integers.
#
# Grep out the term "EOS", an indication that Leeds used MeCab and didn't
# strip out the EOS lines.

rule transform_leeds:
    input:
        "data/source-lists/leeds/internet-{lang}-forms.num"
    output:
        "data/messy-counts/leeds/{lang}.txt"
    shell:
        "sed -rn -e 's/([0-9]+) ([0-9]+).([0-9][0-9]) (.*)/\\4\t\\2\\3/p' {input} | grep -v 'EOS\t' > {output}"

# The Mokk Hungarian Web corpus comes from scraping all known .hu Web sites and
# filtering the results for whether they seemed to actually be Hungarian. The
# list contains different counts at different levels of filtering; we choose
# the second most permissive level, which is in the 3rd tab-separated field.

rule transform_mokk:
    input:
        "data/source-lists/mokk/web2.2-freq-sorted.txt"
    output:
        "data/messy-counts/mokk/hu.txt"
    shell:
        "iconv -f iso-8859-2 -t utf-8 {input} | cut -f 1,3 > {output}"

# SUBTLEX is different in each instance.
# The main issue with German is that it's mostly (but not entirely) in
# double-UTF-8.
rule transform_subtlex_de:
    input:
        "data/source-lists/subtlex/subtlex.de.txt"
    output:
        "data/messy-counts/subtlex/de.txt"
    shell:
        "tail -n +2 {input} | cut -f 1,3 | ftfy > {output}"

rule transform_subtlex_en:
    input:
        "data/source-lists/subtlex/subtlex.en-{region}.txt"
    output:
        "data/messy-counts/subtlex/en-{region}.txt"
    shell:
        "tail -n +2 {input} | cut -f 1,2 > {output}"

rule transform_subtlex_nl:
    input:
        "data/source-lists/subtlex/subtlex.nl.txt"
    output:
        "data/messy-counts/subtlex/nl.txt"
    shell:
        "tail -n +2 {input} | cut -f 1,2 > {output}"

rule transform_subtlex_pl:
    input:
        "data/source-lists/subtlex/subtlex.pl.txt"
    output:
        "data/messy-counts/subtlex/pl.txt"
    shell:
        "tail -n +2 {input} | cut -f 1,5 > {output}"

rule transform_subtlex_zh:
    input:
        "data/source-lists/subtlex/subtlex.zh.txt"
    output:
        "data/messy-counts/subtlex/zh-Hans.txt"
    shell:
        "tail -n +2 {input} | cut -f 1,5 > {output}"

rule transform_jieba:
    input:
        "data/source-lists/jieba/dict.txt.big"
    output:
        "data/messy-counts/jieba/zh.txt"
    shell:
        "cut -d ' ' -f 1,2 {input} | tr ' ' '\t' | xc simplify-chinese - {output}"

rule transform_2grams:
    input:
        "data/downloaded/google-ngrams/2grams-{lang}-{prefix}.txt.gz"
    output:
        "data/messy-counts/google-ngrams/2grams-{lang}-{prefix}.txt"
    shell:
        r"zcat {input} | sed -re 's/_[A-Z.]*//g' | tr A-Z a-z | awk -f scripts/countmerge.awk > {output}"

rule transform_3grams:
    input:
        "data/downloaded/google-ngrams/3grams-{lang}-{prefix}.txt.gz"
    output:
        "data/messy-counts/google-ngrams/3grams-{lang}-{prefix}.txt"
    shell:
        r"zcat {input} | sed -re 's/_[A-Z.]*//g' | tr A-Z a-z | awk -f scripts/countmerge.awk > {output}"

rule concat_2grams:
    input:
        expand("data/messy-counts/google-ngrams/2grams-en-{prefix}.txt", prefix=GOOGLE_2GRAM_SHARDS)
    output:
        "data/messy-counts/google-ngrams/2grams-combined-en.txt.gz"
    shell:
        "grep -Eh '[0-9]{{3,}}$' {input} | LANG=C sort | awk -f scripts/countmerge.awk | gzip -c > {output}"

rule concat_3grams:
    input:
        expand("data/messy-counts/google-ngrams/3grams-en-{prefix}.txt", prefix=GOOGLE_3GRAM_SHARDS)
    output:
        "data/messy-counts/google-ngrams/3grams-combined-en.txt.gz"
    shell:
        "grep -Eh '[0-9]{{3,}}$' {input} | LANG=C sort | awk -f scripts/countmerge.awk | gzip -c > {output}"

rule transform_paracrawl:
    # To save computation time, we use fast command-line tools to do as much
    # processing as possible, particularly for tasks such as streaming XML
    # processing. Python's SAX would do this, but it's slow and its API is
    # painful. So we use 'xml2' instead.
    #
    # xml2 is a command-line XML processor that outputs a stream of lines
    # representing completed elements and their attributes. The output is
    # suited for processing with further command-line tools; in this case,
    # it seems that 'awk' is the best one for the job. This awk script
    # assembles the stream of XML elements into language-tagged lines.
    input:
        "data/downloaded/paracrawl/{lang1}_{lang2}.tmx.gz"
    output:
        temp("data/extracted/paracrawl/pairs/{lang1}_{lang2}.txt")
    shell:
        "zcat {input} | xml2 | awk -f ./scripts/tmx-language-tagger.awk > {output}"


rule select_paracrawl_language:
    # The output of tmx-language-tagger.awk is tab-separated lines of
    # a language code and text in that language, which occur in parallel
    # pairs from two different languages.
    #
    # This rule selects just the text from the lines in one language. (We'll
    # track the language in the filename.)
    input:
        "data/extracted/paracrawl/pairs/{langpair}.txt"
    output:
        temp("data/extracted/paracrawl/{langpair}.{lang}.txt")
    shell:
        "grep '^{wildcards.lang}\\s' {input} | cut -f 2 > {output}"


# Tokenizing
# ==========

rule extract_wikipedia:
    input:
        "data/downloaded/wikipedia/wikipedia_{lang}.xml.bz2"
    output:
        "data/extracted/wikipedia/{lang}.txt.gz"
    shell:
        "bunzip2 -c {input} | wiki2text | gzip -c > {output}"

rule tokenize_wikipedia:
    input:
        "data/extracted/wikipedia/{lang}.txt.gz"
    output:
        "data/tokenized/wikipedia/{lang}.txt"
    shell:
        "zcat {input} | xc tokenize -p -l {wildcards.lang} - {output}"

rule tokenize_amazon:
    input:
        expand("data/extracted/amazon-snap/{category}.csv", category=AMAZON_CATEGORIES)
    output:
        expand("data/tokenized/amazon-snap/en.txt")
    shell:
        "sed -e 's/\t/ ¶ /g' {input} | xc tokenize -p -l en | sed -e 's/label__/__label__/' > {output}"

rule tokenize_opus:
    input:
        "data/downloaded/opus/{dataset}.{lang}.txt"
    output:
        "data/tokenized/opus/{dataset}.{lang}.txt"
    shell:
        # Remove country codes and fix mojibake
        "sed -e 's/([A-Z][A-Z]\+)//g' {input} | ftfy | xc tokenize -p -l {wildcards.lang} - {output}"

rule tokenize_newscrawl:
    input:
        "data/extracted/newscrawl/training-monolingual-news-2014/news.2014.{lang}.shuffled.gz"
    output:
        "data/tokenized/newscrawl/{lang}.txt"
    shell:
        "zcat {input} | xc tokenize -c -p -l {wildcards.lang} - {output}"

rule tokenize_parallel_opus:
    input:
        "data/extracted/opus/{dataset}.{langpair}.{lang}"
    output:
        "data/tokenized/opus/{dataset}.{langpair}.{lang}.txt"
    shell:
        "xc tokenize -f -p -l {wildcards.lang} {input} {output}"

rule tokenize_paracrawl:
    # Tokenize the text from Paracrawl, in one language at a time, but keeping
    # track of the language pair they originated from.
    input:
        "data/extracted/paracrawl/{langpair}.{lang}.txt"
    output:
        "data/tokenized/paracrawl-paired/{langpair}.{lang}.txt"
    shell:
        "xc tokenize -f -p -l {wildcards.lang} {input} {output}"

rule tokenize_paracrawl_monolingual:
    # We've already tokenized the text of Paracrawl in the rule above.
    # For the benefit of builds that don't care about parallel text, we
    # need to find the one 'correct' file containing monolingual text for
    # each language.
    #
    # Those files already exist; we just need them to exist under a
    # filename where we only need to know the language code to find them.
    # So we make a temporary copy of the file under that name.
    input:
        lambda wildcards: paracrawl_language_pair_source(wildcards.lang)
    output:
        temp("data/tokenized/paracrawl/{lang}.txt")
    shell:
        "cp {input} {output}"

rule tokenize_gzipped_text:
    input:
        "data/downloaded/{dir}/{lang}.txt.gz"
    output:
        "data/tokenized/{dir}/{lang}.txt"
    shell:
        "zcat {input} | xc tokenize -p -l {wildcards.lang} - {output}"

rule tokenize_reddit:
    input:
        "data/extracted/reddit/{date}.txt.gz"
    output:
        expand("data/tokenized/reddit/{{date}}/{lang}.txt.gz", lang=SOURCE_LANGUAGES['reddit/merged'])
    shell:
        "zcat {input} | xc tokenize-by-language -z - data/tokenized/reddit/{wildcards.date}"


rule extract_twitter:
    input:
        "data/raw/twitter/twitter-{year}.txt.gz"
    output:
        "data/extracted/twitter/twitter-{year}.txt.gz"
    shell:
        "zcat {input} | xc preprocess-twitter | gzip -c > {output}"


rule tokenize_twitter:
    input:
        "data/extracted/twitter/twitter-2014.txt.gz",
        "data/extracted/twitter/twitter-2015.txt.gz",
        "data/extracted/twitter/twitter-2016.txt.gz",
        "data/extracted/twitter/twitter-2017.txt.gz",
        "data/extracted/twitter/twitter-2018.txt.gz"
    output:
        expand("data/tokenized/twitter/{lang}.txt", lang=SOURCE_LANGUAGES['twitter'])
    shell:
        "zcat {input} | xc tokenize-by-language - data/tokenized/twitter"

rule tokenize_voa:
    input:
        "data/extracted/voa/{lang}.txt"
    output:
        "data/tokenized/voa/{lang}.txt"
    shell:
        "xc tokenize -p -l {wildcards.lang} - {output}"


# Handling parallel text
# ======================

rule parallel_opus:
    # Join monolingual files from OPUS into a parallel text file.
    input:
        "data/extracted/opus/{dataset}.{lang1}_{lang2}.{lang1}",
        "data/extracted/opus/{dataset}.{lang1}_{lang2}.{lang2}"
    output:
        "data/parallel/opus/{dataset}.{lang1}_{lang2}.txt"
    shell:
        # OpenSubtitles text may have come out in a form of Chinese mojibake
        # where many characters are mapped to the private use area.
        #
        # Unfortunately, we can't grep those out using a Unicode-aware range.
        # Ranges depend on Unicode collation, and the collation of private-use
        # characters is undefined.
        #
        # Instead, we read the file as UTF-8 bytes with LANG=C, and grep to
        # exclude byte 0xEE (which we express using the Bash-ism $'' to
        # evaluate an escape sequence), the UTF-8 byte that begins all
        # private-use codepoints from U+E000 to U+EFFF. That's not all the
        # private-use codepoints, but it covers most of the OpenSubtitles
        # mojibake.
        "paste {input} | LANG=C grep -v $'\xee' > {output}"

rule parallel_paracrawl:
    # Join monolingual files from ParaCrawl into a parallel text file.
    input:
        "data/extracted/paracrawl/{lang1}_{lang2}.{lang1}.txt",
        "data/extracted/paracrawl/{lang1}_{lang2}.{lang2}.txt"
    output:
        "data/parallel/paracrawl/{lang1}_{lang2}.txt"
    shell:
        "paste {input} > {output}"

rule parallel_jesc:
    # Join monolingual files from JESC into a parallel text file.
    input:
        "data/extracted/jesc/detokenized/train.en",
        "data/extracted/jesc/detokenized/train.ja"
    output:
        "data/parallel/jesc/en_ja.txt"
    shell:
        "paste {input} > {output}"


rule shuffle_parallel:
    input: parallel_sources
    output:
        "data/parallel/shuffled/{lang1}_{lang2}.txt"
    shell:
        "cat {input} | scripts/imperfect-shuffle.sh {output} parallel_{wildcards.lang1}_{wildcards.lang2}"


rule separate_parallel:
    input:
        "data/parallel/shuffled/{lang1}_{lang2}.txt"
    output:
        "data/parallel/shuffled-split/{lang1}_{lang2}.{lang1}.all.txt",
        "data/parallel/shuffled-split/{lang1}_{lang2}.{lang2}.all.txt"
    run:
        out1, out2 = output
        shell("cut -f 1 {input} > {out1} && cut -f 2 {input} > {out2}")


# Train SentencePiece model on the train set and get the vocabulary (one piece per line).
# Maximum size of sentences the trainer loads, by randomly sampling, is 1M.
rule train_sentencepiece:
    input:
        "data/parallel/shuffled-split/{pair}.{lang}.train.txt",
    output:
        "data/parallel/training/sp/{pair}.{lang}.model",
        "data/parallel/training/sp/{pair}.{lang}.nmt.vocab"
    resources:
        sp_trainer=1
    run:
        model_file, nmt_vocab_file = output
        shell(
            "xc train-sp {input} data/parallel/training/sp/{wildcards.pair}.{wildcards.lang} && "
            "xc get-vocab-sp {nmt_vocab_file} {model_file}"
        )


# Encode raw train, valid, and test set into sentence pieces.
rule apply_sentencepiece:
    input:
        "data/parallel/shuffled-split/{pair}.{lang}.{mode}.txt",
        "data/parallel/training/sp/{pair}.{lang}.model"
    output:
        "data/parallel/training/paired/{pair}.{lang}.{mode}.txt"
    run:
        in_file, model_file = input
        shell(
            "xc encode-with-sp {in_file} {output} {model_file}"
        )


rule apply_sentencepiece_tatoeba:
    input:
        "data/extracted/opus/Tatoeba.{pair}.{lang}",
        "data/parallel/training/sp/{pair}.{lang}.model"
    output:
        "data/parallel/training/paired/tatoeba_test.{pair}.{lang}.txt"
    run:
        in_file, model_file = input
        shell(
            "xc encode-with-sp {in_file} {output} {model_file}"
        )


rule learn_sentencepiece:
    input:
        "data/monolingual/{lang}.sample.txt"
    output:
        "data/sentencepiece/{lang}.model",
        "data/sentencepiece/{lang}.vocab"
    shell:
        # spm_train is the command to train a SentencePiece model.
        # Its command-line options are poorly and inaccurately documented,
        # so I will explain them here.
        "spm_train "
        # The filename of input text that the model will be trained on:
        "--input data/monolingual/{wildcards.lang}.sample.txt "
        # Contrary to the documentation, the format can just be plain text separated by newlines:
        "--input_format text "
        # Add '.model' and '.vocab' to this to get the output filenames:
        "--model_prefix data/sentencepiece/{wildcards.lang} "
        # Case-fold, apply NFKC, and apply a couple other substitutions that
        # machine translation people have found useful:
        "--normalization_rule_name nmt_nfkc_cf"


<<<<<<< HEAD
rule apply_bpe:
    input:
        "data/parallel/shuffled-split/{pair}.{lang}.{mode}.txt",
        "data/parallel/bpe/{pair}.codes",
        "data/parallel/bpe/{pair}.{lang}.vocab"
    output:
        "data/parallel/bpe/{pair}.{lang}.{mode}.txt"
    run:
        text_in, bpe_file, vocab_file = input
        shell(
            "subword-nmt apply-bpe --input {text_in} --output {output} "
            "--codes {bpe_file} --vocabulary {vocab_file}"
        )


rule apply_bpe_tatoeba:
    input:
        "data/tokenized/opus/Tatoeba.{pair}.{lang}.txt",
        "data/parallel/bpe/{pair}.codes",
        "data/parallel/bpe/{pair}.{lang}.vocab"
    output:
        "data/parallel/bpe/tatoeba_test.{pair}.{lang}.txt"
    run:
        text_in, bpe_file, vocab_file = input
        shell(
            "subword-nmt apply-bpe --input {text_in} --output {output} "
            "--codes {bpe_file} --vocabulary {vocab_file}"
        )


=======
# Take another (larger) sample of the full data set previously sampled to train
# SentencePiece, and encode it as ids using the trained SentencePiece model.
# Split the encoded output into files containing uniform numbers of ids.
rule encode_sentencepiece_ids:
    input:
        "data/monolingual/{lang}.txt.gz",
        "data/sentencepiece/{lang}.model"
    output:
        temp(expand("data/sentencepiece/{{lang}}.spm_txt_ids/length_{n}.txt",
                    n=range(MAX_SPM_ENCODE_IDS + 1)))
    run:
        # We invoke awk to sample the input data file.  Then we invoke a
        # python script to distribute the output of spm_encode to output
        # files whose names include the length of each encoded input line.
        data_file, model_file = input
        output_dir = os.path.dirname(output[0])
        output_prefix = '"{}"'.format(os.path.join(output_dir, "length_"))
        for output_file in output:  # make empty files
             shell("touch {output_file}")
        shell(
            "zcat {data_file} | "
            "awk 'BEGIN {{srand(3)}} rand() < {FRACTION_OF_DATA_TO_SPM_ENCODE}' | "
            "spm_encode --model={model_file} --output_format=id | "
            "python scripts/slice_sentencepiece_ids.py"
            " --spm-model {model_file}"
            " --min-chunk-length {MIN_SPM_CHUNK_LEN}"
            " --max-chunk-length {MAX_SPM_CHUNK_LEN}"
            " --max-length {MAX_SPM_ENCODE_IDS}"
            " --file-prefix {output_prefix}"
        )


# Split the encoded SentencePiece id's into training, validation, and testing sets.
rule split_one_sentencepiece_id_file:
    input:
        "data/sentencepiece/{lang}.spm_txt_ids/length_{n}.txt"
    output:
        temp("data/sentencepiece/{lang}.spm_txt_ids_training/length_{n}.txt"),
        temp("data/sentencepiece/{lang}.spm_txt_ids_validation/length_{n}.txt"),
        temp("data/sentencepiece/{lang}.spm_txt_ids_testing/length_{n}.txt")
    run:
        training_file, validation_file, testing_file = output
        frac_valid = FRACTION_OF_ENCODED_SPM_DATA_FOR_VALIDATION
        frac_test = FRACTION_OF_ENCODED_SPM_DATA_FOR_TESTING
        # touch the outputs so that they are created even if empty
        shell(
            "cat {input} | "
            "python scripts/split_sentencepiece_id_file.py"
            "  --output-file1 {validation_file}"
            "  --fraction1 {frac_valid}"
            "  --output-file2 {testing_file}"
            "  --fraction2 {frac_test}"
            "  --output-file3 {training_file} ; "
            "touch {training_file} ; "
            "touch {validation_file} ; "
            "touch {testing_file}"
        )


# Convert the outputs of encode_sentencepiece_ids into .npy files.
rule numberize_one_sentencepiece_id_file:
    input:
        "data/sentencepiece/{lang}.spm_txt_ids_{task}/length_{n}.txt"
    output:
        "data/sentencepiece/{lang}.spm_ids_{task}/length_{n}.npy"
    shell:
        "scripts/sentencepiece_id_converter.py {input} {output}"


>>>>>>> 99e7c1e9
# Split files into train, valid, and test sets; 10000 lines for valid and test set each
# and rest is kept for the train set.
rule split_train_valid_test:
    input:
        "data/parallel/shuffled-split/{pair}.{lang}.all.txt"
    output:
        "data/parallel/shuffled-split/{pair}.{lang}.train.txt",
        "data/parallel/shuffled-split/{pair}.{lang}.valid.txt",
        "data/parallel/shuffled-split/{pair}.{lang}.test.txt"
    run:
        train_file, valid_file, test_file = output
        shell(
            "sed -n '1,10000p' {input} > {test_file} && "
            "sed -n '10001,20000p' {input} > {valid_file} && "
            "tail -n +20001 {input} > {train_file}"
        )


rule join_training_data:
    input:
        "data/parallel/training/paired/{lang1}_{lang2}.{lang1}.{mode}.txt",
        "data/parallel/training/paired/{lang1}_{lang2}.{lang2}.{mode}.txt"
    output:
        "data/parallel/training/joined/{lang1}_{lang2}.{mode}.txt"
    shell:
        "paste {input} > {output}"


rule join_tatoeba_data:
    input:
        "data/parallel/training/paired/tatoeba_test.{lang1}_{lang2}.{lang1}.txt",
        "data/parallel/training/paired/tatoeba_test.{lang1}_{lang2}.{lang2}.txt"
    output:
        "data/parallel/training/joined/tatoeba_test.{lang1}_{lang2}.txt"
    shell:
        "paste {input} > {output}"


# Counting tokens
# ===============
rule count_tokens:
    input:
        "data/tokenized/{source}/{lang}.txt"
    output:
        "data/messy-counts/{source}/{lang}.txt"
    shell:
        "xc count {input} {output}"

# Merging frequencies
rule merge_freqs:
    input:
        lambda wildcards: language_count_sources(wildcards.lang)
    output:
        "data/freqs/{lang}.txt"
    shell:
        "xc merge-freqs {input} {output}"

# Counts to frequencies without merging
rule count_to_freqs:
    input:
        "data/counts/{source}/{lang}.txt"
    output:
        "data/freqs/{source}/{lang}.txt"
    shell:
        "xc count-to-freqs {input} {output}"


# Handling overlapping languages
# ==============================

# Reddit has a fair amount of conversation in Serbo-Croatian. cld2 cannot
# actually distinguish what country the speaker is in, so the Latin text
# ends up spread pretty much arbitrarily between Serbian, Croatian, and
# Bosnian. Here, we re-split the data into Latin text (Serbo-Croatian)
# and Cyrillic (Serbian).

# OpenSubtitles is presumably separated by country, but we also want to align
# it with the 'sh' data we have from other sources.
rule debalkanize_opensubtitles_sh:
    input:
        expand("data/tokenized/opus/OpenSubtitles2018.{lang}.txt", lang=['bs', 'hr', 'sr'])
    output:
        "data/tokenized/opus/OpenSubtitles2018.sh.txt"
    shell:
        "grep -vh '[А-Яа-я]' {input} > {output}"

rule recount_messy_tokens:
    input:
        "data/messy-counts/{source}/{lang}.txt"
    output:
        "data/counts/{source}/{lang}.txt"
    shell:
        "xc recount {input} {output} -l {wildcards.lang}"

rule merge_reddit:
    input:
        expand("data/counts/reddit/{date}/{{lang}}.txt", date=REDDIT_SHARDS)
    output:
        "data/counts/reddit/merged/{lang}.txt"
    shell:
        "cat {input} | xc recount - {output} -l {wildcards.lang}"

rule merge_subtlex_en:
    input:
        "data/counts/subtlex/en-GB.txt",
        "data/counts/subtlex/en-US.txt",
    output:
        "data/counts/subtlex/en.txt"
    shell:
        "cat {input} | xc recount - {output} -l en"

rule merge_opensubtitles_pt:
    input:
        "data/tokenized/opus/OpenSubtitles2018.pt-BR.txt",
        "data/tokenized/opus/OpenSubtitles2018.pt-PT.txt",
    output:
        "data/tokenized/opus/OpenSubtitles2018.pt.txt"
    shell:
        "cat {input} > {output}"

rule merge_opensubtitles_zh:
    input:
        "data/tokenized/opus/OpenSubtitles2018.zh-Hans.txt",
        "data/tokenized/opus/OpenSubtitles2018.zh-Hant.txt",
    output:
        "data/tokenized/opus/OpenSubtitles2018.zh.txt"
    shell:
        "cat {input} | xc simplify-chinese - {output}"

rule merge_globalvoices_zh:
    input:
        "data/tokenized/opus/GlobalVoices.zh-Hans.txt",
        "data/tokenized/opus/GlobalVoices.zh-Hant.txt",
    output:
        "data/tokenized/opus/GlobalVoices.zh.txt"
    shell:
        "cat {input} | xc simplify-chinese > {output}"

rule copy_google_zh:
    input:
        "data/counts/google/zh-Hans.txt"
    output:
        "data/counts/google/zh.txt"
    shell:
        "xc simplify-chinese {input} {output}"

rule copy_tatoeba_zh:
    input:
        "data/tokenized/tatoeba/zh-Hans.txt"
    output:
        "data/tokenized/tatoeba/zh.txt"
    shell:
        "cp {input} {output}"

rule copy_subtlex_zh:
    input:
        "data/counts/subtlex/zh-Hans.txt"
    output:
        "data/counts/subtlex/zh.txt"
    shell:
        "xc simplify-chinese {input} {output}"

rule copy_europarl_pt:
    input:
        "data/tokenized/opus/Europarl.pt-PT.txt"
    output:
        "data/tokenized/opus/Europarl.pt.txt"
    shell:
        "cp {input} {output}"

# Handling similar data
# =====================

rule merge_news:
    input:
        lambda wildcards: multisource_counts_to_merge('news', wildcards.lang)
    output:
        "data/counts/news/{lang}.txt"
    shell:
        "cat {input} | xc recount - {output} -l {wildcards.lang}"

rule merge_subtitles:
    input:
        lambda wildcards: multisource_counts_to_merge('subtitles', wildcards.lang)
    output:
        "data/counts/subtitles/{lang}.txt"
    shell:
        "cat {input} | xc recount - {output} -l {wildcards.lang}"

rule merge_web:
    input:
        lambda wildcards: multisource_counts_to_merge('web', wildcards.lang)
    output:
        "data/counts/web/{lang}.txt"
    shell:
        "cat {input} | xc recount - {output} -l {wildcards.lang}"


# Assembling corpus text
# ======================

rule combine_reddit:
    input:
        expand("data/tokenized/reddit/{date}/{{lang}}.txt.gz", date=REDDIT_SHARDS)
    output:
        temp("data/tokenized/reddit/merged/{lang}.txt")
    priority:
        10
    run:
        if wildcards.lang == 'en':
            shell("zcat {input} | split -n r/1/50 > {output}")
        else:
            shell("zcat {input} > {output}")

rule shuffle_full_text:
    input:
        lambda wildcards: language_text_sources(wildcards.lang)
    output:
        "data/shuffled/{lang}.txt"
    shell:
        "grep -h '.' {input} | scripts/imperfect-shuffle.sh {output} {wildcards.lang}"

rule fasttext_skipgrams:
    input:
        "data/shuffled/{lang}.txt"
    output:
        "data/skipgrams/{lang}.vec",
        "data/skipgrams/{lang}.bin"
    run:
        if wildcards.lang == 'en':
            shell("fasttext skipgram -dim 300 -input {input} -output data/skipgrams/{wildcards.lang}")
        else:
           shell("fasttext skipgram -dim 200 -epoch 20 -input {input} -output data/skipgrams/{wildcards.lang}")


# Building wordfreq data files
# ============================

rule make_small_wordfreq_list:
    input:
        "data/freqs/{lang}.txt"
    output:
        "data/wordfreq/small_{lang}.msgpack.gz"
    shell:
        "xc export-to-wordfreq {input} - -c 600 | gzip -c > {output}"

rule make_large_wordfreq_list:
    input:
        "data/freqs/{lang}.txt"
    output:
        "data/wordfreq/large_{lang}.msgpack.gz"
    shell:
        "xc export-to-wordfreq {input} - -c 800 | gzip -c > {output}"

rule make_twitter_wordfreq_list:
    input:
        "data/freqs/twitter/{lang}.txt"
    output:
        "data/wordfreq/twitter_{lang}.msgpack.gz"
    shell:
        "xc export-to-wordfreq {input} - -c 600 | gzip -c > {output}"

rule make_jieba_list:
    input:
        "data/freqs/{lang}.txt"
    output:
        "data/wordfreq/jieba_{lang}.txt"
    shell:
        "xc export-to-jieba {input} {output} -c 600"


ruleorder:
    count_to_freqs > merge_freqs > merge_web > merge_reddit > \
    merge_subtlex_en > merge_opensubtitles_pt > merge_opensubtitles_zh > merge_globalvoices_zh > \
    merge_news > merge_subtitles > \
    combine_reddit > copy_google_zh > copy_tatoeba_zh > copy_europarl_pt > \
    count_tokens > recount_messy_tokens > \
    tokenize_parallel_opus > tokenize_opus > tokenize_gzipped_text<|MERGE_RESOLUTION|>--- conflicted
+++ resolved
@@ -1174,108 +1174,6 @@
         "--normalization_rule_name nmt_nfkc_cf"
 
 
-<<<<<<< HEAD
-rule apply_bpe:
-    input:
-        "data/parallel/shuffled-split/{pair}.{lang}.{mode}.txt",
-        "data/parallel/bpe/{pair}.codes",
-        "data/parallel/bpe/{pair}.{lang}.vocab"
-    output:
-        "data/parallel/bpe/{pair}.{lang}.{mode}.txt"
-    run:
-        text_in, bpe_file, vocab_file = input
-        shell(
-            "subword-nmt apply-bpe --input {text_in} --output {output} "
-            "--codes {bpe_file} --vocabulary {vocab_file}"
-        )
-
-
-rule apply_bpe_tatoeba:
-    input:
-        "data/tokenized/opus/Tatoeba.{pair}.{lang}.txt",
-        "data/parallel/bpe/{pair}.codes",
-        "data/parallel/bpe/{pair}.{lang}.vocab"
-    output:
-        "data/parallel/bpe/tatoeba_test.{pair}.{lang}.txt"
-    run:
-        text_in, bpe_file, vocab_file = input
-        shell(
-            "subword-nmt apply-bpe --input {text_in} --output {output} "
-            "--codes {bpe_file} --vocabulary {vocab_file}"
-        )
-
-
-=======
-# Take another (larger) sample of the full data set previously sampled to train
-# SentencePiece, and encode it as ids using the trained SentencePiece model.
-# Split the encoded output into files containing uniform numbers of ids.
-rule encode_sentencepiece_ids:
-    input:
-        "data/monolingual/{lang}.txt.gz",
-        "data/sentencepiece/{lang}.model"
-    output:
-        temp(expand("data/sentencepiece/{{lang}}.spm_txt_ids/length_{n}.txt",
-                    n=range(MAX_SPM_ENCODE_IDS + 1)))
-    run:
-        # We invoke awk to sample the input data file.  Then we invoke a
-        # python script to distribute the output of spm_encode to output
-        # files whose names include the length of each encoded input line.
-        data_file, model_file = input
-        output_dir = os.path.dirname(output[0])
-        output_prefix = '"{}"'.format(os.path.join(output_dir, "length_"))
-        for output_file in output:  # make empty files
-             shell("touch {output_file}")
-        shell(
-            "zcat {data_file} | "
-            "awk 'BEGIN {{srand(3)}} rand() < {FRACTION_OF_DATA_TO_SPM_ENCODE}' | "
-            "spm_encode --model={model_file} --output_format=id | "
-            "python scripts/slice_sentencepiece_ids.py"
-            " --spm-model {model_file}"
-            " --min-chunk-length {MIN_SPM_CHUNK_LEN}"
-            " --max-chunk-length {MAX_SPM_CHUNK_LEN}"
-            " --max-length {MAX_SPM_ENCODE_IDS}"
-            " --file-prefix {output_prefix}"
-        )
-
-
-# Split the encoded SentencePiece id's into training, validation, and testing sets.
-rule split_one_sentencepiece_id_file:
-    input:
-        "data/sentencepiece/{lang}.spm_txt_ids/length_{n}.txt"
-    output:
-        temp("data/sentencepiece/{lang}.spm_txt_ids_training/length_{n}.txt"),
-        temp("data/sentencepiece/{lang}.spm_txt_ids_validation/length_{n}.txt"),
-        temp("data/sentencepiece/{lang}.spm_txt_ids_testing/length_{n}.txt")
-    run:
-        training_file, validation_file, testing_file = output
-        frac_valid = FRACTION_OF_ENCODED_SPM_DATA_FOR_VALIDATION
-        frac_test = FRACTION_OF_ENCODED_SPM_DATA_FOR_TESTING
-        # touch the outputs so that they are created even if empty
-        shell(
-            "cat {input} | "
-            "python scripts/split_sentencepiece_id_file.py"
-            "  --output-file1 {validation_file}"
-            "  --fraction1 {frac_valid}"
-            "  --output-file2 {testing_file}"
-            "  --fraction2 {frac_test}"
-            "  --output-file3 {training_file} ; "
-            "touch {training_file} ; "
-            "touch {validation_file} ; "
-            "touch {testing_file}"
-        )
-
-
-# Convert the outputs of encode_sentencepiece_ids into .npy files.
-rule numberize_one_sentencepiece_id_file:
-    input:
-        "data/sentencepiece/{lang}.spm_txt_ids_{task}/length_{n}.txt"
-    output:
-        "data/sentencepiece/{lang}.spm_ids_{task}/length_{n}.npy"
-    shell:
-        "scripts/sentencepiece_id_converter.py {input} {output}"
-
-
->>>>>>> 99e7c1e9
 # Split files into train, valid, and test sets; 10000 lines for valid and test set each
 # and rest is kept for the train set.
 rule split_train_valid_test:
